#-------------------------------------------------------------
#
# Licensed to the Apache Software Foundation (ASF) under one
# or more contributor license agreements.  See the NOTICE file
# distributed with this work for additional information
# regarding copyright ownership.  The ASF licenses this file
# to you under the Apache License, Version 2.0 (the
# "License"); you may not use this file except in compliance
# with the License.  You may obtain a copy of the License at
# 
#   http://www.apache.org/licenses/LICENSE-2.0
# 
# Unless required by applicable law or agreed to in writing,
# software distributed under the License is distributed on an
# "AS IS" BASIS, WITHOUT WARRANTIES OR CONDITIONS OF ANY
# KIND, either express or implied.  See the License for the
# specific language governing permissions and limitations
# under the License.
#
#-------------------------------------------------------------

# Implements binary-class SVM with squared slack variables
#
# Example Usage:
# Assume L2SVM_HOME is set to the home of the dml script
# Assume input and output directories are on hdfs as INPUT_DIR and OUTPUT_DIR
# Assume epsilon = 0.001, lambda = 1, maxiterations = 100
#
# INPUT PARAMETERS:
# ---------------------------------------------------------------------------------------------
# NAME      TYPE    DEFAULT     MEANING
# ---------------------------------------------------------------------------------------------
# X         String  ---         Location to read the matrix X of feature vectors
# Y         String  ---         Location to read response matrix Y
# icpt      Int     0           Intercept presence
#                               0 = no intercept
#                               1 = add intercept;
# tol       Double  0.001       Tolerance (epsilon);
# reg       Double  1.0         Regularization parameter (lambda) for L2 regularization
# maxiter   Int     100         Maximum number of conjugate gradient iterations
# model     String  ---         Location to write model
# fmt       String  "text"      The output format of the output, such as "text" or "csv"
# Log       String  ---         [OPTIONAL] Location to write the log file
# ---------------------------------------------------------------------------------------------

# hadoop jar SystemML.jar -f $L2SVM_HOME/l2-svm.dml -nvargs X=$INPUT_DIR/X Y=$INPUT_DIR/Y \
#   icpt=0 tol=0.001 reg=1 maxiter=100 model=$OUPUT_DIR/w Log=$OUTPUT_DIR/Log fmt="text"
#
# Note about inputs: 
# Assumes that labels (entries in Y) are set to either -1 or +1 or non-negative integers

fmt = ifdef($fmt, "text")
intercept = ifdef($icpt, 0)
epsilon = ifdef($tol, 0.001)
lambda = ifdef($reg, 1.0)
maxiterations = ifdef($maxiter, 100)

X = read($X)
Y = read($Y)

#check input parameter assertions
if(nrow(X) < 2)
  stop("Stopping due to invalid inputs: Not possible to learn a binary class classifier without at least 2 rows")
if(intercept != 0 & intercept != 1)
  stop("Stopping due to invalid argument: Currently supported intercept options are 0 and 1")
if(epsilon < 0)
  stop("Stopping due to invalid argument: Tolerance (tol) must be non-negative")
if(lambda < 0)
  stop("Stopping due to invalid argument: Regularization constant (reg) must be non-negative")
if(maxiterations < 1)
  stop("Stopping due to invalid argument: Maximum iterations should be a positive integer")

#check input lables and transform into -1/1
check_min = min(Y)
check_max = max(Y)
num_min = sum(Y == check_min)
num_max = sum(Y == check_max)
if(check_min == check_max)
  stop("Stopping due to invalid inputs: Y seems to contain exactly one label")
if(num_min + num_max != nrow(Y))
  stop("Stopping due to invalid inputs: Y seems to contain more than 2 labels")
if(check_min != -1 | check_max != 1)
  Y = 2/(check_max - check_min)*Y - (check_min + check_max)/(check_max - check_min)

positive_label = check_max
negative_label = check_min
num_samples = nrow(X)
dimensions = ncol(X)
num_rows_in_w = dimensions

if (intercept == 1) {
  ones = matrix(1, rows=num_samples, cols=1)
  X = cbind(X, ones);
  num_rows_in_w += 1
}

w = matrix(0, num_rows_in_w, 1)
Xw = matrix(0, rows=nrow(X), cols=1)
g_old = t(X) %*% Y
s = g_old

debug_str = "# Iter, Obj"
iter = 0
continue = TRUE

while(continue & iter < maxiterations) {
  # minimizing primal obj along direction s
  step_sz = 0
  Xd = X %*% s
  wd = lambda * sum(w * s)
  dd = lambda * sum(s * s)

  continue1 = TRUE
<<<<<<< HEAD
  done=TRUE
  while(continue1 & done){
    tmp_Xw = Xw + step_sz*Xd
    out = 1 - Y * (tmp_Xw)
    sv = (out > 0)
    out = max(out, 0) #out * sv
    g = wd + step_sz*dd - sum(out * Y * Xd)
    h = dd + sum(Xd * sv * Xd)
    step_sz = step_sz - g/h

=======
  while(continue1) {
    tmp_Xw = Xw + step_sz*Xd
    out = 1 - Y * tmp_Xw
    sv = out > 0
    out = out * sv
    g = wd + step_sz*dd - sum(out * Y * Xd)
    h = dd + sum(Xd * sv * Xd)
    step_sz = step_sz - g/h
>>>>>>> deddaee1
    continue1 = (g*g/h >= 0.0000000001);
    done = FALSE
  }

  #update weights
<<<<<<< HEAD
  w = w + step_sz*s
  Xw = Xw + step_sz*Xd

  out = 1 - Y * Xw
  sv = (out > 0)
  out = max(out, 0) #sv * out
=======
  w += step_sz * s
  Xw += step_sz * Xd
  
  out = 1 - Y * Xw
  sv = out > 0
  out = sv * out
>>>>>>> deddaee1
  obj = 0.5 * sum(out * out) + lambda/2 * sum(w * w)
  g_new = t(X) %*% (out * Y) - lambda * w

  print("ITER " + iter + ": OBJ=" + obj)
  debug_str = append(debug_str, iter + "," + obj)

  tmp = sum(s * g_old)

  #non-linear CG step
  be = sum(g_new * g_new)/sum(g_old * g_old)
  s = be * s + g_new
  g_old = g_new

  continue = (step_sz*tmp >= epsilon*obj & sum(s^2) != 0);
  iter = iter + 1
<<<<<<< HEAD

=======
>>>>>>> deddaee1
}

extra_model_params = matrix(0, 4, 1)
extra_model_params[1,1] = positive_label
extra_model_params[2,1] = negative_label
extra_model_params[3,1] = intercept
extra_model_params[4,1] = dimensions

w = rbind(w, extra_model_params)
write(w, $model, format=fmt)

logFile = $Log
if(logFile != " ")
  write(debug_str, logFile)<|MERGE_RESOLUTION|>--- conflicted
+++ resolved
@@ -111,47 +111,26 @@
   dd = lambda * sum(s * s)
 
   continue1 = TRUE
-<<<<<<< HEAD
   done=TRUE
   while(continue1 & done){
     tmp_Xw = Xw + step_sz*Xd
-    out = 1 - Y * (tmp_Xw)
-    sv = (out > 0)
+    out = 1 - Y * tmp_Xw
+    sv = out > 0
     out = max(out, 0) #out * sv
     g = wd + step_sz*dd - sum(out * Y * Xd)
     h = dd + sum(Xd * sv * Xd)
     step_sz = step_sz - g/h
-
-=======
-  while(continue1) {
-    tmp_Xw = Xw + step_sz*Xd
-    out = 1 - Y * tmp_Xw
-    sv = out > 0
-    out = out * sv
-    g = wd + step_sz*dd - sum(out * Y * Xd)
-    h = dd + sum(Xd * sv * Xd)
-    step_sz = step_sz - g/h
->>>>>>> deddaee1
     continue1 = (g*g/h >= 0.0000000001);
     done = FALSE
   }
 
   #update weights
-<<<<<<< HEAD
-  w = w + step_sz*s
-  Xw = Xw + step_sz*Xd
+  w += step_sz * s
+  Xw += step_sz * Xd
 
   out = 1 - Y * Xw
-  sv = (out > 0)
+  sv = out > 0
   out = max(out, 0) #sv * out
-=======
-  w += step_sz * s
-  Xw += step_sz * Xd
-  
-  out = 1 - Y * Xw
-  sv = out > 0
-  out = sv * out
->>>>>>> deddaee1
   obj = 0.5 * sum(out * out) + lambda/2 * sum(w * w)
   g_new = t(X) %*% (out * Y) - lambda * w
 
@@ -167,10 +146,6 @@
 
   continue = (step_sz*tmp >= epsilon*obj & sum(s^2) != 0);
   iter = iter + 1
-<<<<<<< HEAD
-
-=======
->>>>>>> deddaee1
 }
 
 extra_model_params = matrix(0, 4, 1)
