<?xml version="1.0" encoding="UTF-8"?>
<!--
 * Licensed to the Apache Software Foundation (ASF) under one
 * or more contributor license agreements.  See the NOTICE file
 * distributed with this work for additional information
 * regarding copyright ownership.  The ASF licenses this file
 * to you under the Apache License, Version 2.0 (the
 * "License"); you may not use this file except in compliance
 * with the License.  You may obtain a copy of the License at
 *
 *   http://www.apache.org/licenses/LICENSE-2.0
 *
 * Unless required by applicable law or agreed to in writing,
 * software distributed under the License is distributed on an
 * "AS IS" BASIS, WITHOUT WARRANTIES OR CONDITIONS OF ANY
 * KIND, either express or implied.  See the License for the
 * specific language governing permissions and limitations
 * under the License.
-->
<project xmlns="http://maven.apache.org/POM/4.0.0" xmlns:xsi="http://www.w3.org/2001/XMLSchema-instance"
	xsi:schemaLocation="http://maven.apache.org/POM/4.0.0 http://maven.apache.org/xsd/maven-4.0.0.xsd">
	<modelVersion>4.0.0</modelVersion>
	<parent>
		<groupId>org.apache</groupId>
		<artifactId>apache</artifactId>
		<version>18</version>
	</parent>
	<groupId>org.apache.systemml</groupId>
	<version>1.2.0-SNAPSHOT</version>
	<artifactId>systemml</artifactId>
	<packaging>jar</packaging>
	<name>SystemML</name>
	<description>Declarative Machine Learning</description>
	<url>http://systemml.apache.org/</url>
	<licenses>
		<license>
			<name>Apache 2.0 License</name>
			<url>http://www.apache.org/licenses/LICENSE-2.0.html</url>
		</license>
	</licenses>
	<scm>
		<connection>scm:git:git@github.com:apache/systemml</connection>
		<developerConnection>scm:git:https://git-wip-us.apache.org/repos/asf/systemml</developerConnection>
		<url>https://git-wip-us.apache.org/repos/asf?p=systemml.git</url>
		<tag>HEAD</tag>
	</scm>
	<issueManagement>
		<system>JIRA</system>
		<url>https://issues.apache.org/jira/browse/SYSTEMML</url>
	</issueManagement>
	<mailingLists>
		<mailingList>
			<name>Dev Mailing List</name>
			<post>dev@systemml.apache.org</post>
			<subscribe>dev-subscribe@systemml.apache.org</subscribe>
			<unsubscribe>dev-unsubscribe@systemml.apache.org</unsubscribe>
		</mailingList>
		<mailingList>
			<name>Commits Mailing List</name>
			<post>commits@systemml.apache.org</post>
			<subscribe>commits-subscribe@systemml.apache.org</subscribe>
			<unsubscribe>commits-unsubscribe@systemml.apache.org</unsubscribe>
		</mailingList>
	</mailingLists>

	<properties>
		<hadoop.version>2.6.0</hadoop.version>
		<antlr.version>4.5.3</antlr.version>
		<spark.version>2.1.0</spark.version>
		<scala.version>2.11.8</scala.version>
		<scala.binary.version>2.11</scala.binary.version>
		<scala.test.version>2.2.6</scala.test.version>
		<maven.build.timestamp.format>yyyy-MM-dd HH:mm:ss z</maven.build.timestamp.format>
		<enableGPU>false</enableGPU>
		<jcuda.scope>provided</jcuda.scope>
		<jcuda.version>0.9.0d</jcuda.version>
		<!-- OS-specific JVM arguments for running integration tests -->
		<integrationTestExtraJVMArgs />
        <kotlin.version>1.2.41</kotlin.version>
    </properties>

	<repositories>
		<repository>
			<id>central</id>
			<url>https://repo1.maven.org/maven2</url>
			<releases>
				<enabled>true</enabled>
			</releases>
		</repository>
	</repositories>

	<build>

		<!-- Adds scripts to main jar, in-memory jar, sources jar, and standalone
			jar -->
		<resources>
			<resource>
				<directory>scripts</directory>
				<excludes>
					<exclude>algorithms/obsolete/*</exclude>
					<exclude>datagen/obsolete/*</exclude>
					<exclude>perftest/*</exclude>
					<exclude>staging/**/*</exclude>
					<exclude>nn/test/compare_backends/*</exclude>
					<exclude>nn/test/compare_backends/*</exclude>
					<exclude>nn/examples/caffe2dml/**/*</exclude>
					<!-- <exclude>*.sh</exclude> --> <!-- applies to sparkDML.sh -->
				</excludes>
				<targetPath>scripts</targetPath>
			</resource>
			<resource>
				<directory>src/main/cpp/kernels</directory>
				<excludes>
					<exclude>*.cu</exclude>
				</excludes>
				<targetPath>kernels</targetPath>
			</resource>
			<resource>
				<directory>src/main/cpp/lib</directory>
				<targetPath>lib</targetPath>
			</resource>
		</resources>

		<plugins>
			<plugin>
				<groupId>org.apache.maven.plugins</groupId>
				<artifactId>maven-dependency-plugin</artifactId>
				<executions>
					<execution>
						<id>unpack</id>
						<phase>package</phase>
						<goals>
							<goal>unpack</goal>
						</goals>
						<configuration>
							<artifactItems>
								<artifactItem>
									<groupId>org.apache.hadoop</groupId>
									<artifactId>hadoop-test</artifactId>
									<version>1.2.1</version>
									<type>jar</type>
									<overWrite>true</overWrite>
									<outputDirectory>${project.build.directory}/hadoop-test</outputDirectory>
									<includes>**/*</includes>
								</artifactItem>
							</artifactItems>
							<overWriteReleases>false</overWriteReleases>
							<overWriteSnapshots>true</overWriteSnapshots>
						</configuration>
					</execution>
					<execution>
						<phase>compile</phase>
						<goals>
							<goal>copy-dependencies</goal>
						</goals>
						<configuration>
							<outputDirectory>${project.build.directory}/lib</outputDirectory>
						</configuration>
					</execution>
				</executions>
			</plugin>

			<!-- PLEASE DO NOT REMOVE! NEEDED to "PACKAGE" ANTLR RUNTIME INTO SYSTEMML.JAR -->
			<plugin>
				<groupId>org.apache.maven.plugins</groupId>
				<artifactId>maven-shade-plugin</artifactId>
				<version>2.3</version>
				<executions>
					<execution>
						<phase>package</phase>
						<goals>
							<goal>shade</goal>
						</goals>
						<configuration>
							<artifactSet>
								<includes>
									<include>org.apache.wink:wink-json4j:*</include>
									<include>org.antlr:antlr4-runtime:*</include>
									<include>org.jetbrains.kotlin:kotlin-stdlib-jre8:*</include>
									<include>org.jetbrains.kotlin:kotlin-stdlib:*</include>
									<include>org.jetbrains.kotlin:kotlin-runtime:*</include>
								</includes>
							</artifactSet>
						</configuration>
					</execution>
				</executions>

				<configuration>
					<!-- Include signature files so that recent versions of Java will run
						the resulting jar without complaining about "Invalid signature file digest
						for Manifest main attributes". -->
					<filters>
						<filter>
							<artifact>*:*</artifact>
							<excludes>
								<exclude>META-INF/*.SF</exclude>
								<exclude>META-INF/*.DSA</exclude>
								<exclude>META-INF/*.RSA</exclude>
							</excludes>
						</filter>
					</filters>
				</configuration>
			</plugin>

			<plugin>
				<groupId>org.codehaus.mojo</groupId>
				<artifactId>build-helper-maven-plugin</artifactId>
				<version>1.8</version>
				<executions>
					<execution>
						<id>add-test-source</id>
						<phase>generate-test-sources</phase>
						<goals>
							<goal>add-test-source</goal>
						</goals>
						<configuration>
							<sources>
								<!-- Test suite classes kept in a separate folder for compatibility
									with the Eclipse JUnit test runner. -->
								<source>${basedir}/src/test_suites/java</source>
							</sources>
						</configuration>
					</execution>
				</executions>
			</plugin>
			<plugin>
				<groupId>net.alchim31.maven</groupId>
				<artifactId>scala-maven-plugin</artifactId>
				<version>3.2.2</version>
				<executions>
					<execution>
						<id>eclipse-add-source</id>
						<goals>
							<goal>add-source</goal>
						</goals>
					</execution>
					<execution>
						<id>scala-compile-first</id>
						<phase>process-resources</phase>
						<goals>
							<goal>compile</goal>
						</goals>
					</execution>
					<execution>
						<id>scala-test-compile-first</id>
						<phase>process-test-resources</phase>
						<goals>
							<goal>testCompile</goal>
						</goals>
					</execution>
				</executions>
			</plugin>
			<plugin>
				<groupId>org.apache.maven.plugins</groupId>
				<artifactId>maven-jar-plugin</artifactId>
				<executions>
					<execution>
						<id>default-jar</id>
						<goals>
							<goal>jar</goal>
						</goals>
						<phase>package</phase>
						<configuration>
							<archive>
								<index>true</index>
								<manifestEntries>
									<Build-Timestamp>${maven.build.timestamp}</Build-Timestamp>
									<Main-Class>org.apache.sysml.api.DMLScript</Main-Class>
								</manifestEntries>
							</archive>
							<excludes>
								<exclude>**/caffe/*</exclude>
								<exclude>**/org/apache/sysml/api/dl/*</exclude>
							</excludes>
						</configuration>
					</execution>
				</executions>
			</plugin>

			<plugin>
				<groupId>org.apache.maven.plugins</groupId>
				<artifactId>maven-resources-plugin</artifactId>
				<executions>
					<execution>
						<id>copy-resources</id>
						<phase>compile</phase>
						<goals>
							<goal>copy-resources</goal>
						</goals>
						<configuration>
							<resources>
								<resource>
									<directory>${basedir}/src/test/config/hadoop_bin_windows/bin</directory>
									<filtering>false</filtering>
									<includes>
										<include>*.*</include>
									</includes>
								</resource>
							</resources>
							<outputDirectory>${basedir}/target/lib/hadoop/bin</outputDirectory>
						</configuration>
					</execution>

					<execution>
						<id>copy-resources-filtered</id>
						<phase>compile</phase>
						<goals>
							<goal>copy-resources</goal>
						</goals>
						<configuration>
							<overwrite>true</overwrite>
							<outputDirectory>${basedir}/target/scripts</outputDirectory>
							<resources>
								<resource>
									<directory>${basedir}/src/main/resources/scripts</directory>
									<includes>
										<include>sparkDML.sh</include>
									</includes>
									<filtering>true</filtering>
								</resource>
							</resources>
						</configuration>
					</execution>
				</executions>
			</plugin>

			<plugin>
				<groupId>org.antlr</groupId>
				<artifactId>antlr4-maven-plugin</artifactId>
				<configuration>
					<sourceDirectory>${basedir}/src/main/java</sourceDirectory>
					<outputDirectory>${basedir}/src/main/java</outputDirectory>
				</configuration>
				<version>${antlr.version}</version>
				<executions>
					<execution>
						<id>antlr</id>
						<goals>
							<goal>antlr4</goal>
						</goals>
					</execution>
				</executions>
			</plugin>

			<plugin>
				<groupId>com.github.os72</groupId>
				<artifactId>protoc-jar-maven-plugin</artifactId>
				<version>3.4.0.1</version>
				<executions>
					<execution>
						<id>caffe-sources</id>
						<phase>generate-sources</phase>
						<goals>
							<goal>run</goal>
						</goals>
						<configuration>
							<protocVersion>2.5.0</protocVersion> <!-- 2.4.1, 2.5.0, 2.6.1, 3.4.0 -->
							<inputDirectories>
								<include>src/main/proto/caffe</include>
							</inputDirectories>
							<outputDirectories>
								<include>src/main/java</include>
							</outputDirectories>
						</configuration>
					</execution>
				</executions>
			</plugin>

			<!-- Currently, all tests are integration tests. -->
			<plugin>
				<groupId>org.apache.maven.plugins</groupId>
				<artifactId>maven-surefire-plugin</artifactId>
				<version>2.18</version><!--$NO-MVN-MAN-VER$ -->
				<configuration>

					<!-- STDERR/STDOUT to individual .txt files instead of console -->
					<redirectTestOutputToFile>true</redirectTestOutputToFile>

					<!-- Run (num cores) test harness classes in parallel, each in a separate
						process -->
					<forkCount>1C</forkCount>
					<reuseForks>true</reuseForks>

					<!-- Third argument prevents Java from popping up lots of windows on
						MacOS -->
					<argLine>-Dfile.encoding=UTF-8 -Xmx2g -Xms2g -Xmn200m
						-Djava.awt.headless=true</argLine>

					<includes>
						<!-- All tests are integration tests as far as Maven is concerned. -->
					</includes>

					<excludes>
						<exclude>**/slowtest/**</exclude>
						<exclude>**/integration/**</exclude>
						<exclude>**/test/unit/**</exclude>
						<exclude>**/test/gpu/**</exclude>
					</excludes>

				</configuration>
			</plugin>

			<plugin>
				<groupId>org.apache.maven.plugins</groupId>
				<artifactId>maven-failsafe-plugin</artifactId>

				<!-- *** HACK ALERT *** HACK ALERT *** HACK ALERT *** -->
				<!-- Failsafe 2.18 has a bug in computing # cores, so use 2.17 -->
				<version>2.17</version><!--$NO-MVN-MAN-VER$ -->
				<!-- *** END HACK *** -->

				<executions>
					<execution>
						<goals>
							<goal>integration-test</goal>
							<goal>verify</goal>
						</goals>
					</execution>
				</executions>
				<configuration>

					<!-- STDERR/STDOUT to individual .txt files instead of console -->
					<redirectTestOutputToFile>true</redirectTestOutputToFile>

					<!-- Tests are grouped into suites, one suite per package. -->
					<parallel>suites</parallel>
					<threadCount>1</threadCount>

					<!-- 2 processes per test -->
					<forkCount>0.5C</forkCount>
					<reuseForks>false</reuseForks>

<<<<<<< HEAD
					<!-- Last argument prevents Java from popping up lots of windows on
=======
					<!-- Limit Spark log output-->
					<systemPropertyVariables>
					  <log4j.configuration>file:${basedir}/conf/log4j-silent.properties</log4j.configuration>
					</systemPropertyVariables>
					
					<!-- Last argument prevents Java from popping up lots of windows on 
>>>>>>> 15971f79
						MacOS -->
					<argLine>-Dfile.encoding=UTF-8 -Xmx2g -Xms2g -Xmn200m
						${integrationTestExtraJVMArgs}
						-Djava.awt.headless=true</argLine>

					<includes>
						<include>${gpuTestsPath}</include> <!-- Path for GPU integration tests, enabled for gpuTests profile -->
						<!-- <include>**/integration/applications/**/*Suite.java</include> -->
						<!-- <include>**/integration/conversion/*Suite.java</include> -->
						<!-- <include>**/integration/functions/data/*Suite.java</include> -->
						<include>**/integration/functions/estim/*Suite.java</include>
						<include>**/integration/functions/external/*Suite.java</include>
						<include>**/integration/functions/frame/*Suite.java</include>
						<include>**/integration/functions/io/*Suite.java</include>
						<include>**/integration/functions/jmlc/*Suite.java</include>
						<include>**/integration/functions/misc/*Suite.java</include>
						<include>**/integration/functions/parfor/*Suite.java</include>
						<include>**/integration/functions/sparse/*Suite.java</include>
						<include>**/integration/functions/tensor/*Suite.java</include>
						<include>**/integration/functions/updateinplace/*Suite.java</include>
						<include>**/integration/functions/vect/*Suite.java</include>
						<!-- <include>**/integration/functions/codegenalg/*Suite.java</include> -->
						<!-- <include>**/integration/functions/**/*Test*.java</include> -->
						<include>**/integration/mlcontext/*Suite.java</include>
						<!-- <include>**/integration/mlcontext/algorithms/*Suite.java</include> -->
						<include>**/integration/scripts/nn/*Suite.java</include>
						<!-- <include>**/integration/scalability/**/*Test.java</include> -->
					</includes>

					<excludes>
						<exclude>**/slowtest/**</exclude>
						<exclude>**/integration/functions/data/*Test*.java</exclude>
					</excludes>

				</configuration>
			</plugin>

			<plugin>
				<artifactId>maven-clean-plugin</artifactId>
				<executions>
					<execution>
						<id>clean-original-jar</id>
						<phase>package</phase>
						<goals>
							<goal>clean</goal>
						</goals>
						<configuration>
							<excludeDefaultDirectories>true</excludeDefaultDirectories>
							<filesets>
								<fileset>
									<directory>${project.build.directory}</directory>
									<includes>
										<include>original-*.jar</include>
									</includes>
								</fileset>
							</filesets>
						</configuration>
					</execution>
					<execution>
						<!-- NOTE: We don't clean up systemml.egg-info since this makes it
							difficult to uninstall a dev version after a maven clean -->
						<id>clean-python-files</id>
						<phase>clean</phase>
						<goals>
							<goal>clean</goal>
						</goals>
						<configuration>
							<excludeDefaultDirectories>true</excludeDefaultDirectories>
							<filesets>
								<fileset>
									<directory>src/main/python/dist</directory>
								</fileset>
								<fileset>
									<directory>src/main/python/systemml/systemml-java</directory>
								</fileset>
								<fileset>
									<directory>src/main/python/systemml/__pycache__</directory>
								</fileset>
								<fileset>
									<directory>src/main/python/systemml/mllearn</directory>
									<includes>
										<include>*.pyc</include>
									</includes>
								</fileset>
								<fileset>
									<directory>src/main/python/systemml/mllearn/__pycache__</directory>
								</fileset>
								<fileset>
									<directory>src/main/python/systemml</directory>
									<includes>
										<include>project_info.py</include>
										<include>*.pyc</include>
									</includes>
								</fileset>
							</filesets>
						</configuration>
					</execution>
					<execution>
						<!-- remove antlr tokens files during initialize phase so antlr4 -->
						<!-- plugin can regenerate them during generate-sources phase -->
						<id>remove-antlr-tokens-files</id>
						<phase>initialize</phase>
						<goals>
							<goal>clean</goal>
						</goals>
						<configuration>
							<filesets>
								<fileset>
									<directory>src/main/java</directory>
									<includes>
										<include>*.tokens</include>
									</includes>
								</fileset>
							</filesets>
						</configuration>
					</execution>
				</executions>
			</plugin>

			<plugin>
				<artifactId>maven-assembly-plugin</artifactId>
				<configuration>
					<tarLongFileMode>gnu</tarLongFileMode>
				</configuration>
				<executions>
					<execution>
						<id>create-main-jar</id>
						<phase>package</phase>
						<goals>
							<goal>single</goal>
						</goals>
						<configuration>
							<descriptors>
								<descriptor>src/assembly/jar.xml</descriptor>
							</descriptors>
							<appendAssemblyId>false</appendAssemblyId>
							<archive>
								<manifest>
									<mainClass>org.apache.sysml.api.DMLScript</mainClass>
								</manifest>
								<manifestEntries>
									<Build-Time>${maven.build.timestamp}</Build-Time>
									<Group-Id>${project.groupId}</Group-Id>
									<Artifact-Id>${project.artifactId}</Artifact-Id>
									<Version>${project.version}</Version>
									<Minimum-Recommended-Spark-Version>${spark.version}</Minimum-Recommended-Spark-Version>
								</manifestEntries>
							</archive>
						</configuration>
					</execution>
				</executions>
			</plugin>

			<plugin>
				<groupId>org.apache.maven.plugins</groupId>
				<artifactId>maven-antrun-plugin</artifactId>
				<executions>
					<execution>
						<id>copy</id>
						<phase>package</phase>
						<configuration>
							<target name="copy and rename JAR">
								<copy
									file="${project.build.directory}/${project.artifactId}-${project.version}.jar"
									tofile="${project.build.directory}/SystemML.jar" />
							</target>
						</configuration>
						<goals>
							<goal>run</goal>
						</goals>
					</execution>
				</executions>
			</plugin>

			<plugin>
				<groupId>org.codehaus.mojo</groupId>
				<artifactId>exec-maven-plugin</artifactId>
				<version>1.6.0</version>
				<executions>
					<execution>
						<id>install-dependency-for-integration-tests</id>
						<phase>prepare-package</phase>
						<goals>
							<goal>java</goal>
						</goals>
						<configuration>
							<mainClass>org.apache.sysml.utils.InstallDependencyForIntegrationTests</mainClass>
							<arguments>
								<argument>true</argument> <!-- <argument>${skipTests}</argument> -->
								<argument>${enableGPU}</argument>
							</arguments>
						</configuration>
					</execution>
					<execution>
						<id>generate-classes-for-mlcontext</id>
						<phase>prepare-package</phase>
						<goals>
							<goal>java</goal>
						</goals>
						<configuration>
							<mainClass>org.apache.sysml.utils.GenerateClassesForMLContext</mainClass>
							<arguments>
								<arguments>scripts</arguments>
								<arguments>target/classes</arguments>
							</arguments>
						</configuration>
					</execution>
				</executions>
			</plugin>
<<<<<<< HEAD
            <plugin>
                <groupId>org.jetbrains.kotlin</groupId>
                <artifactId>kotlin-maven-plugin</artifactId>
                <version>${kotlin.version}</version>
                <executions>
                    <execution>
                        <id>compile</id>
                        <phase>compile</phase>
                        <goals>
                            <goal>compile</goal>
                        </goals>
                        <configuration>
							<sourceDirs>
								<source>src/main/java</source>
								<source>src/main/scala</source>
								<source>target/generated-sources</source>
							</sourceDirs>
							<jvmTarget>1.8</jvmTarget>
                        </configuration>
                    </execution>
                    <execution>
                        <id>test-compile</id>
                        <phase>test-compile</phase>
                        <goals>
                            <goal>test-compile</goal>
                        </goals>
                        <configuration>
							<sourceDirs>
								<source>src/test/java</source>
								<source>src/test/scala</source>
								<source>src/test_suites/java</source>
							</sourceDirs>
							<jvmTarget>1.8</jvmTarget>
                        </configuration>
                    </execution>
                </executions>
				<configuration>
					<jvmTarget>1.8</jvmTarget>
				</configuration>
			</plugin>
			<plugin>
                <groupId>org.apache.maven.plugins</groupId>
                <artifactId>maven-compiler-plugin</artifactId>
                <executions>
					<!-- Replacing default-compile as it is treated specially by maven -->
					<execution>
						<id>default-compile</id>
						<phase>none</phase>
					</execution>
					<!-- Replacing default-testCompile as it is treated specially by maven -->
					<execution>
						<id>default-testCompile</id>
						<phase>none</phase>
					</execution>
					<execution>
						<id>java-compile</id>
						<phase>compile</phase>
						<goals> <goal>compile</goal> </goals>
					</execution>
					<execution>
						<id>java-test-compile</id>
						<phase>test-compile</phase>
						<goals> <goal>testCompile</goal> </goals>
					</execution>
                </executions>
                <configuration>
                    <source>1.8</source>
                    <target>1.8</target>
                </configuration>
            </plugin>
        </plugins>
=======
			<plugin>
				<groupId>org.jacoco</groupId>
				<artifactId>jacoco-maven-plugin</artifactId>
				<version>0.7.6.201602180812</version>
				<executions>
					<execution>
						<id>prepare-agent</id>
						<goals>
							<goal>prepare-agent</goal>
						</goals>
					</execution>
				</executions>
			</plugin>
			<plugin>
				<groupId>org.eluder.coveralls</groupId>
				<artifactId>coveralls-maven-plugin</artifactId>
				<version>4.3.0</version>
			</plugin>
		</plugins>
>>>>>>> 15971f79
	</build>

	<profiles>

		<profile>
			<id>windows-x86_64</id>
			<activation>
				<os>
					<family>windows</family>
					<arch>amd64</arch>
				</os>
			</activation>
			<properties>
				<jcuda.os>windows</jcuda.os>
				<jcuda.arch>x86_64</jcuda.arch>
			</properties>
		</profile>
		<profile>
			<id>linux-x86_64</id>
			<activation>
				<os>
					<family>unix</family>
					<arch>amd64</arch>
				</os>
			</activation>
			<properties>
				<jcuda.os>linux</jcuda.os>
				<jcuda.arch>x86_64</jcuda.arch>
			</properties>
		</profile>
		<profile>
			<id>apple-x86_64</id>
			<activation>
				<os>
					<family>mac</family>
					<arch>x86_64</arch>
				</os>
			</activation>
			<properties>
				<jcuda.os>apple</jcuda.os>
				<jcuda.arch>x86_64</jcuda.arch>
			</properties>
		</profile>
		<profile>
			<id>linux-ppc_64</id>
			<activation>
				<os>
					<family>unix</family>
					<arch>ppc64le</arch>
				</os>
			</activation>
			<properties>
				<jcuda.os>linux</jcuda.os>
				<jcuda.arch>ppc_64</jcuda.arch>
			</properties>
		</profile>

		<profile>
			<id>scala-2.10</id>
			<properties>
				<scala.version>2.10.5</scala.version>
				<scala.binary.version>2.10</scala.binary.version>
			</properties>
		</profile>

		<profile>
			<id>scala-2.11</id>
			<properties>
				<scala.version>2.11.8</scala.version>
				<scala.binary.version>2.11</scala.binary.version>
			</properties>
		</profile>

		<profile>
			<!-- Profile for Windows builds. Not currently needed, but might be needed
				in the future. -->
			<id>platform-windows</id>
			<activation>
				<os>
					<family>windows</family>
				</os>
			</activation>
			<properties>
				<!-- Extra JVM args for Windows go here. -->
				<integrationTestExtraJVMArgs />
			</properties>
		</profile>

		<profile>
			<id>eclipse-only</id>
			<activation>
				<property>
					<name>m2e.version</name>
				</property>
			</activation>
			<build>
				<pluginManagement>
					<plugins>
						<!-- Prevent m2e warnings in Eclipse. -->
						<plugin>
							<groupId>org.eclipse.m2e</groupId>
							<artifactId>lifecycle-mapping</artifactId>
							<version>1.0.0</version>
							<configuration>
								<lifecycleMappingMetadata>
									<pluginExecutions>
										<pluginExecution>
											<pluginExecutionFilter>
												<groupId>org.apache.maven.plugins</groupId>
												<artifactId>maven-remote-resources-plugin</artifactId>
												<versionRange>[1.4,)</versionRange>
												<goals>
													<goal>process</goal>
												</goals>
											</pluginExecutionFilter>
											<action>
												<ignore>
												</ignore>
											</action>
										</pluginExecution>
										<pluginExecution>
											<pluginExecutionFilter>
												<groupId>org.apache.maven.plugins</groupId>
												<artifactId>maven-clean-plugin</artifactId>
												<versionRange>[3.0.0,)</versionRange>
												<goals>
													<goal>clean</goal>
												</goals>
											</pluginExecutionFilter>
											<action>
												<ignore>
												</ignore>
											</action>
										</pluginExecution>
										<pluginExecution>
											<pluginExecutionFilter>
												<groupId>org.apache.maven.plugins</groupId>
												<artifactId>maven-dependency-plugin</artifactId>
												<versionRange>[2.10,)</versionRange>
												<goals>
													<goal>copy-dependencies</goal>
												</goals>
											</pluginExecutionFilter>
											<action>
												<ignore>
												</ignore>
											</action>
										</pluginExecution>
										<pluginExecution>
											<pluginExecutionFilter>
												<groupId>net.alchim31.maven</groupId>
												<artifactId>scala-maven-plugin</artifactId>
												<versionRange>[3.2.2,)</versionRange>
												<goals>
													<goal>add-source</goal>
													<goal>compile</goal>
													<goal>testCompile</goal>
												</goals>
											</pluginExecutionFilter>
											<action>
												<ignore>
												</ignore>
											</action>
										</pluginExecution>
										<pluginExecution>
											<pluginExecutionFilter>
												<groupId>org.codehaus.mojo</groupId>
												<artifactId>build-helper-maven-plugin</artifactId>
												<versionRange>[1.8,)</versionRange>
												<goals>
													<goal>add-test-source</goal>
												</goals>
											</pluginExecutionFilter>
											<action>
												<ignore>
												</ignore>
											</action>
										</pluginExecution>
									</pluginExecutions>
								</lifecycleMappingMetadata>
							</configuration>
						</plugin>
					</plugins>
				</pluginManagement>
			</build>
		</profile>

		<profile>
			<id>rat</id>
			<build>
				<defaultGoal>clean org.apache.rat:apache-rat-plugin:check</defaultGoal>
				<plugins>
					<plugin>
						<groupId>org.apache.rat</groupId>
						<artifactId>apache-rat-plugin</artifactId>
						<version>0.12</version>
						<executions>
							<execution>
								<phase>package</phase>
								<goals>
									<goal>check</goal>
								</goals>
							</execution>
						</executions>
						<configuration>
							<excludes>
								<exclude>.gitignore</exclude>
								<exclude>.repository/</exclude>
								<exclude>.idea/</exclude>
								<exclude>.git</exclude>
								<exclude>.settings</exclude>
								<exclude>.classpath</exclude>
								<exclude>.project</exclude>
								<exclude>docs</exclude>
								<exclude>**/docs/**</exclude>
								<exclude>**/*.csv</exclude>
								<exclude>**/*.ijv</exclude>
								<exclude>**/*.json</exclude>
								<exclude>**/*.mtx</exclude>
								<exclude>**/*.mtd</exclude>
								<exclude>**/part-*</exclude>
								<exclude>**/*.keep</exclude>
								<exclude>**/target/**</exclude>
								<exclude>**/README.md</exclude>
								<exclude>**/*.svg</exclude>
								<!-- Jupyter Notebooks -->
								<exclude>**/*.ipynb</exclude>
								<!-- Generated antlr files -->
								<exclude>src/main/java/*.tokens</exclude>
								<exclude>**/*.interp</exclude>
								<!-- Generated python files -->
								<exclude>src/main/python/systemml.egg-info/**</exclude>
								<!-- Sphinx reStructuredText files -->
								<exclude>src/main/pythondoc/*.rst</exclude>
								<!-- Compiled ptx file from nvcc -->
								<exclude>src/main/cpp/kernels/SystemML.ptx</exclude>
								<!-- Proto files -->
								<exclude>src/main/proto/caffe/caffe.proto</exclude>
								<exclude>scripts/nn/examples/caffe2dml/models/**/*</exclude>
								<!-- Test Validation files -->
								<exclude>src/test/scripts/functions/jmlc/**/*.impute</exclude>
								<exclude>src/test/scripts/functions/jmlc/**/*.map</exclude>
								<exclude>src/test/scripts/functions/jmlc/**/*.mode</exclude>
								<exclude>src/test/scripts/functions/jmlc/**/*.ndistinct</exclude>
								<exclude>src/test/scripts/functions/jmlc/**/*.node</exclude>
								<exclude>src/test/scripts/functions/jmlc/tfmtd_example/Bin/saleprice.bin</exclude>
								<exclude>src/test/scripts/functions/jmlc/tfmtd_example/Bin/sqft.bin</exclude>
								<exclude>src/test/scripts/functions/jmlc/tfmtd_example/column.names</exclude>
								<exclude>src/test/scripts/functions/jmlc/tfmtd_example/dummycoded.column.names</exclude>
								<exclude>src/test/scripts/functions/jmlc/tfmtd_example2/column.names</exclude>
								<exclude>src/test/scripts/functions/jmlc/tfmtd_frame_example/tfmtd_frame</exclude>
								<!-- Perftest requirement file -->
								<exclude>scripts/perftest/python/requirements.txt</exclude>
							</excludes>
						</configuration>
					</plugin>
				</plugins>
			</build>
		</profile>

		<!-- profile to enable running tests on the GPU -->
		<profile>
			<id>gpuTests</id>
			<properties>
				<gpuTestsPath>**/integration/gpu/**/*Suite.java</gpuTestsPath>
			</properties>
		</profile>

		<profile>
			<!-- Can be used to ignore doclint javadoc issues -->
			<id>ignore-doclint</id>
			<!-- <activation> <jdk>[1.8,)</jdk> </activation> -->
			<properties>
				<javadoc.opts>-Xdoclint:none</javadoc.opts>
			</properties>
		</profile>

		<profile>
			<!-- Profile to create binary distributions. Execute with `mvn clean package
				-P distribution` -->
			<id>distribution</id>
			<build>
				<plugins>
					<plugin>
						<artifactId>maven-assembly-plugin</artifactId>
						<configuration>
							<tarLongFileMode>gnu</tarLongFileMode>
						</configuration>
						<executions>
							<execution>
								<id>create-source-distribution</id>
								<phase>package</phase>
								<goals>
									<goal>single</goal>
								</goals>
								<configuration>
									<descriptors>
										<descriptor>src/assembly/source.xml</descriptor>
									</descriptors>
								</configuration>
							</execution>

							<execution>
								<id>create-binary-distribution</id>
								<phase>package</phase>
								<goals>
									<goal>single</goal>
								</goals>
								<configuration>
									<descriptors>
										<descriptor>src/assembly/bin.xml</descriptor>
									</descriptors>
								</configuration>
							</execution>
							<execution>
								<id>create-extra-jar</id>
								<phase>package</phase>
								<goals>
									<goal>single</goal>
								</goals>
								<configuration>
									<descriptors>
										<descriptor>src/assembly/extra.xml</descriptor>
									</descriptors>
									<archive>
										<manifestEntries>
											<Build-Time>${maven.build.timestamp}</Build-Time>
											<Artifact-Id>${project.artifactId}-extra</Artifact-Id>
											<Version>${project.version}</Version>
										</manifestEntries>
									</archive>
									<classifier>extra</classifier>
								</configuration>
							</execution>
						</executions>
					</plugin>

					<plugin>
						<artifactId>maven-gpg-plugin</artifactId>
						<version>1.6</version>
						<executions>
							<execution>
								<phase>verify</phase>
								<goals>
									<goal>sign</goal>
								</goals>
							</execution>
						</executions>
					</plugin>

					<plugin>
						<groupId>org.apache.maven.plugins</groupId>
						<artifactId>maven-source-plugin</artifactId>
						<version>2.4</version>
						<executions>
							<execution>
								<id>attach-sources</id>
								<goals>
									<goal>jar-no-fork</goal>
								</goals>
							</execution>
						</executions>
					</plugin>

					<plugin>
						<groupId>org.apache.maven.plugins</groupId>
						<artifactId>maven-remote-resources-plugin</artifactId>
						<version>1.4</version>
						<executions>
							<execution>
								<goals>
									<goal>process</goal>
								</goals>
								<configuration>
									<resourceBundles>
										<!-- Will generate META-INF/DEPENDENCIES META-INF/LICENSE META-INF/NOTICE -->
										<resourceBundle>org.apache:apache-jar-resource-bundle:1.4</resourceBundle>
									</resourceBundles>
								</configuration>
							</execution>
						</executions>
					</plugin>

					<plugin>
						<groupId>org.apache.maven.plugins</groupId>
						<artifactId>maven-javadoc-plugin</artifactId>
						<version>2.10.3</version>
						<configuration>
							<!-- Need to include the following packages, so exclude others: org.apache.sysml.api
								org.apache.sysml.runtime.instructions.spark.utils (for RDDConverterUtils,
								etc) org.apache.sysml.runtime.matrix (for MatrixCharacteristics, etc) org.apache.sysml.runtime.matrix.data
								(for MatrixIndexes, MatrixBlock, etc) org.apache.sysml.udf -->
							<excludePackageNames>caffe:org.apache.sysml.conf:org.apache.sysml.debug:org.apache.sysml.hops:org.apache.sysml.lops:org.apache.sysml.parser:org.apache.sysml.runtime.controlprogram:org.apache.sysml.runtime.functionobjects:org.apache.sysml.runtime.instructions.cp:org.apache.sysml.runtime.instructions.cpfile:org.apache.sysml.runtime.instructions.mr:org.apache.sysml.runtime.instructions.spark.data:org.apache.sysml.runtime.instructions.spark.functions:org.apache.sysml.runtime.io:org.apache.sysml.runtime.matrix.data.hadoopfix:org.apache.sysml.runtime.matrix.mapred:org.apache.sysml.runtime.matrix.operators:org.apache.sysml.runtime.matrix.sort:org.apache.sysml.runtime.transform:org.apache.sysml.runtime.util:org.apache.sysml.utils:org.apache.sysml.yarn</excludePackageNames>
							<additionalparam>${javadoc.opts}</additionalparam>
						</configuration>
						<executions>
							<execution>
								<id>attach-javadocs</id>
								<goals>
									<goal>jar</goal>
								</goals>
							</execution>
						</executions>
					</plugin>
					<plugin>
						<groupId>org.apache.maven.plugins</groupId>
						<artifactId>maven-resources-plugin</artifactId>
						<executions>
							<execution>
								<id>copy-project-info-for-python</id>
								<phase>prepare-package</phase>
								<goals>
									<goal>copy-resources</goal>
								</goals>
								<configuration>
									<overwrite>true</overwrite>
									<outputDirectory>${basedir}/src/main/python/systemml</outputDirectory>
									<resources>
										<resource>
											<directory>${basedir}/src/main/resources/python</directory>
											<includes>
												<include>project_info.py</include>
											</includes>
											<filtering>true</filtering>
										</resource>
									</resources>
								</configuration>
							</execution>
						</executions>
					</plugin>
					<plugin>
						<groupId>org.codehaus.mojo</groupId>
						<artifactId>exec-maven-plugin</artifactId>
						<version>1.6.0</version>
						<executions>
							<execution>
								<id>generate-python-package-1</id>
								<phase>package</phase>
								<goals>
									<goal>exec</goal>
								</goals>
								<configuration>
									<executable>python</executable>
									<workingDirectory>src/main/python</workingDirectory>
									<arguments>
										<argument>pre_setup.py</argument>
									</arguments>
								</configuration>
							</execution>
							<execution>
								<id>generate-python-package-2</id>
								<phase>package</phase>
								<goals>
									<goal>exec</goal>
								</goals>
								<configuration>
									<executable>python</executable>
									<workingDirectory>src/main/python</workingDirectory>
									<arguments>
										<argument>setup.py</argument>
										<argument>sdist</argument>
										<argument>--dist-dir=../../../target</argument>
									</arguments>
								</configuration>
							</execution>
							<execution>
								<id>generate-python-package-3</id>
								<phase>package</phase>
								<goals>
									<goal>exec</goal>
								</goals>
								<configuration>
									<executable>python</executable>
									<workingDirectory>src/main/python</workingDirectory>
									<arguments>
										<argument>post_setup.py</argument>
									</arguments>
								</configuration>
							</execution>
						</executions>
					</plugin>
					<!-- Attach python artifact so it can be installed and deployed. -->
					<plugin>
						<groupId>org.codehaus.mojo</groupId>
						<artifactId>build-helper-maven-plugin</artifactId>
						<version>1.8</version>
						<executions>
							<execution>
								<id>attach-python-artifact</id>
								<phase>pre-integration-test</phase>
								<goals>
									<goal>attach-artifact</goal>
								</goals>
								<configuration>
									<artifacts>
										<artifact>
											<file>${basedir}/target/${project.artifactId}-${project.version}-python.tar.gz</file>
											<type>tar.gz</type>
											<classifier>python</classifier>
										</artifact>
									</artifacts>
								</configuration>
							</execution>
						</executions>
					</plugin>
				</plugins>
			</build>
		</profile>

		<profile>
			<!-- Profile to create lightweight jar (currently for JMLC only) -->
			<id>lite</id>
			<build>
				<plugins>
					<plugin>
						<artifactId>maven-assembly-plugin</artifactId>
						<configuration>
							<tarLongFileMode>gnu</tarLongFileMode>
						</configuration>
						<executions>
							<execution>
								<id>create-lite-jar</id>
								<phase>package</phase>
								<goals>
									<goal>single</goal>
								</goals>
								<configuration>
									<descriptors>
										<descriptor>src/assembly/lite.xml</descriptor>
									</descriptors>
									<archive>
										<manifest>
											<mainClass>org.apache.sysml.api.DMLScript</mainClass>
										</manifest>
										<manifestEntries>
											<Build-Time>${maven.build.timestamp}</Build-Time>
											<Group-Id>${project.groupId}</Group-Id>
											<Artifact-Id>${project.artifactId}-lite</Artifact-Id>
											<Version>${project.version}</Version>
										</manifestEntries>
									</archive>
								</configuration>
							</execution>
						</executions>
					</plugin>
				</plugins>
			</build>
		</profile>

		<profile>
			<!-- Profile to create standalone jar. Execute with `mvn clean package
				-P standalone-jar` -->
			<id>standalone-jar</id>
			<build>
				<plugins>
					<plugin>
						<artifactId>maven-assembly-plugin</artifactId>
						<configuration>
							<tarLongFileMode>gnu</tarLongFileMode>
						</configuration>
						<executions>
							<execution>
								<id>create-standalone-jar</id>
								<phase>package</phase>
								<goals>
									<goal>single</goal>
								</goals>
								<configuration>
									<descriptors>
										<descriptor>src/assembly/standalone-jar.xml</descriptor>
									</descriptors>
									<archive>
										<index>true</index>
										<manifest>
											<mainClass>org.apache.sysml.api.DMLScript</mainClass>
										</manifest>
									</archive>
								</configuration>
							</execution>
						</executions>
					</plugin>
				</plugins>
			</build>
		</profile>
	</profiles>


	<dependencies>
		<dependency>
			<groupId>com.google.protobuf</groupId>
			<artifactId>protobuf-java</artifactId>
			<version>3.2.0</version>
		</dependency>
		<dependency>
			<groupId>org.jcuda</groupId>
			<artifactId>jcuda</artifactId>
			<version>${jcuda.version}</version>
			<scope>${jcuda.scope}</scope>
			<exclusions>
	        	<exclusion>  
	        		<!-- always exclude recursive fetching of native libraries -->
	          		<groupId>org.jcuda</groupId>
					<artifactId>jcuda-natives</artifactId>
	        	</exclusion>
	      	</exclusions> 
		</dependency>
		<dependency>
			<groupId>org.jcuda</groupId>
			<artifactId>jcublas</artifactId>
			<version>${jcuda.version}</version>
			<scope>${jcuda.scope}</scope>
			<exclusions>
	        	<exclusion>  
	        		<!-- always exclude recursive fetching of native libraries -->
	          		<groupId>org.jcuda</groupId>
					<artifactId>jcublas-natives</artifactId>
	        	</exclusion>
	      	</exclusions>
		</dependency>
		<dependency>
			<groupId>org.jcuda</groupId>
			<artifactId>jcusparse</artifactId>
			<version>${jcuda.version}</version>
			<scope>${jcuda.scope}</scope>
			<exclusions>
	        	<exclusion>  
	        		<!-- always exclude recursive fetching of native libraries -->
	          		<groupId>org.jcuda</groupId>
					<artifactId>jcusparse-natives</artifactId>
	        	</exclusion>
	      	</exclusions>
		</dependency>
		<dependency>
			<groupId>org.jcuda</groupId>
			<artifactId>jcusolver</artifactId>
			<version>${jcuda.version}</version>
			<scope>${jcuda.scope}</scope>
			<exclusions>
	        	<exclusion>  
	        		<!-- always exclude recursive fetching of native libraries -->
	          		<groupId>org.jcuda</groupId>
					<artifactId>jcusolver-natives</artifactId>
	        	</exclusion>
	      	</exclusions>
		</dependency>
		<dependency>
			<groupId>org.jcuda</groupId>
			<artifactId>jcudnn</artifactId>
			<version>${jcuda.version}</version>
			<scope>${jcuda.scope}</scope>
			<exclusions>
	        	<exclusion>  
	        		<!-- always exclude recursive fetching of native libraries -->
	          		<groupId>org.jcuda</groupId>
					<artifactId>jcudnn-natives</artifactId>
	        	</exclusion>
	      	</exclusions>
		</dependency>

		<!-- for all platforms, to be included in the extra jar -->
		<dependency>
			<groupId>org.jcuda</groupId>
			<artifactId>jcuda-natives</artifactId>
			<classifier>windows-x86_64</classifier>
			<version>${jcuda.version}</version>
			<scope>${jcuda.scope}</scope>
		</dependency>
		<dependency>
			<groupId>org.jcuda</groupId>
			<artifactId>jcublas-natives</artifactId>
			<classifier>windows-x86_64</classifier>
			<version>${jcuda.version}</version>
			<scope>${jcuda.scope}</scope>
		</dependency>
		<dependency>
			<groupId>org.jcuda</groupId>
			<artifactId>jcusparse-natives</artifactId>
			<classifier>windows-x86_64</classifier>
			<version>${jcuda.version}</version>
			<scope>${jcuda.scope}</scope>
		</dependency>
		<dependency>
			<groupId>org.jcuda</groupId>
			<artifactId>jcusolver-natives</artifactId>
			<classifier>windows-x86_64</classifier>
			<version>${jcuda.version}</version>
			<scope>${jcuda.scope}</scope>
		</dependency>
		<dependency>
			<groupId>org.jcuda</groupId>
			<artifactId>jcudnn-natives</artifactId>
			<classifier>windows-x86_64</classifier>
			<version>${jcuda.version}</version>
			<scope>${jcuda.scope}</scope>
		</dependency>

		<dependency>
			<groupId>org.jcuda</groupId>
			<artifactId>jcuda-natives</artifactId>
			<classifier>linux-x86_64</classifier>
			<version>${jcuda.version}</version>
			<scope>${jcuda.scope}</scope>
		</dependency>
		<dependency>
			<groupId>org.jcuda</groupId>
			<artifactId>jcublas-natives</artifactId>
			<classifier>linux-x86_64</classifier>
			<version>${jcuda.version}</version>
			<scope>${jcuda.scope}</scope>
		</dependency>
		<dependency>
			<groupId>org.jcuda</groupId>
			<artifactId>jcusparse-natives</artifactId>
			<classifier>linux-x86_64</classifier>
			<version>${jcuda.version}</version>
			<scope>${jcuda.scope}</scope>
		</dependency>
		<dependency>
			<groupId>org.jcuda</groupId>
			<artifactId>jcusolver-natives</artifactId>
			<classifier>linux-x86_64</classifier>
			<version>${jcuda.version}</version>
			<scope>${jcuda.scope}</scope>
		</dependency>
		<dependency>
			<groupId>org.jcuda</groupId>
			<artifactId>jcudnn-natives</artifactId>
			<classifier>linux-x86_64</classifier>
			<version>${jcuda.version}</version>
			<scope>${jcuda.scope}</scope>
		</dependency>

		<!-- Commented until the PowerPC jcuda libraries are deployed for 0.9.0 version
		<dependency>
			<groupId>org.jcuda</groupId>
			<artifactId>jcuda-natives</artifactId>
			<classifier>linux-ppc_64</classifier>
			<version>${jcuda.version}</version>
			<scope>${jcuda.scope}</scope>
		</dependency>
		<dependency>
			<groupId>org.jcuda</groupId>
			<artifactId>jcublas-natives</artifactId>
			<classifier>linux-ppc_64</classifier>
			<version>${jcuda.version}</version>
			<scope>${jcuda.scope}</scope>
		</dependency>
		<dependency>
			<groupId>org.jcuda</groupId>
			<artifactId>jcusparse-natives</artifactId>
			<classifier>linux-ppc_64</classifier>
			<version>${jcuda.version}</version>
			<scope>${jcuda.scope}</scope>
		</dependency>
		<dependency>
			<groupId>org.jcuda</groupId>
			<artifactId>jcusolver-natives</artifactId>
			<classifier>linux-ppc_64</classifier>
			<version>${jcuda.version}</version>
			<scope>${jcuda.scope}</scope>
		</dependency>
		<dependency>
			<groupId>org.jcuda</groupId>
			<artifactId>jcudnn-natives</artifactId>
			<classifier>linux-ppc_64</classifier>
			<version>${jcuda.version}</version>
			<scope>${jcuda.scope}</scope>
		</dependency>
		 -->
		 
		 <!-- Commented until the MacOS jcuda libraries are deployed for 0.9.0 version
		<dependency>
			<groupId>org.jcuda</groupId>
			<artifactId>jcuda-natives</artifactId>
			<classifier>apple-x86_64</classifier>
			<version>${jcuda.version}</version>
			<scope>${jcuda.scope}</scope>
		</dependency>
		<dependency>
			<groupId>org.jcuda</groupId>
			<artifactId>jcublas-natives</artifactId>
			<classifier>apple-x86_64</classifier>
			<version>${jcuda.version}</version>
			<scope>${jcuda.scope}</scope>
		</dependency>
		<dependency>
			<groupId>org.jcuda</groupId>
			<artifactId>jcusparse-natives</artifactId>
			<classifier>apple-x86_64</classifier>
			<version>${jcuda.version}</version>
			<scope>${jcuda.scope}</scope>
		</dependency>
		<dependency>
			<groupId>org.jcuda</groupId>
			<artifactId>jcusolver-natives</artifactId>
			<classifier>apple-x86_64</classifier>
			<version>${jcuda.version}</version>
			<scope>${jcuda.scope}</scope>
		</dependency>
		<dependency>
			<groupId>org.jcuda</groupId>
			<artifactId>jcudnn-natives</artifactId>
			<classifier>apple-x86_64</classifier>
			<version>${jcuda.version}</version>
			<scope>${jcuda.scope}</scope>
		</dependency>
		 -->

		<dependency>
			<groupId>org.apache.spark</groupId>
			<artifactId>spark-mllib_${scala.binary.version}</artifactId>
			<version>${spark.version}</version>
		</dependency>
		<dependency>
			<groupId>org.apache.hadoop</groupId>
			<artifactId>hadoop-common</artifactId>
			<version>${hadoop.version}</version>
			<exclusions>
				<exclusion>
					<groupId>javax.servlet</groupId>
					<artifactId>servlet-api</artifactId>
				</exclusion>
			</exclusions>
		</dependency>
		<dependency>
			<groupId>org.apache.hadoop</groupId>
			<artifactId>hadoop-hdfs</artifactId>
			<version>${hadoop.version}</version>
			<exclusions>
				<exclusion>
					<groupId>javax.servlet</groupId>
					<artifactId>servlet-api</artifactId>
				</exclusion>
			</exclusions>
		</dependency>
		<dependency>
			<groupId>org.apache.hadoop</groupId>
			<artifactId>hadoop-client</artifactId>
			<version>${hadoop.version}</version>
		</dependency>
		<dependency>
			<groupId>org.apache.hadoop</groupId>
			<artifactId>hadoop-mapreduce-client-app</artifactId>
			<version>${hadoop.version}</version>
			<exclusions>
				<exclusion>
					<groupId>javax.servlet</groupId>
					<artifactId>servlet-api</artifactId>
				</exclusion>
			</exclusions>
		</dependency>
		<dependency>
			<groupId>org.apache.hadoop</groupId>
			<artifactId>hadoop-mapreduce-client-jobclient</artifactId>
			<version>${hadoop.version}</version>
			<scope>provided</scope>
		</dependency>
		<dependency>
			<groupId>commons-logging</groupId>
			<artifactId>commons-logging</artifactId>
			<version>1.1.3</version>
		</dependency>
		<dependency>
			<groupId>org.apache.commons</groupId>
			<artifactId>commons-math3</artifactId>
			<version>3.4.1</version>
		</dependency>

		<dependency>
			<groupId>log4j</groupId>
			<artifactId>log4j</artifactId>
			<version>1.2.15</version>
			<exclusions>
				<exclusion>
					<groupId>com.sun.jmx</groupId>
					<artifactId>jmxri</artifactId>
				</exclusion>
				<exclusion>
					<groupId>com.sun.jdmk</groupId>
					<artifactId>jmxtools</artifactId>
				</exclusion>
				<exclusion>
					<groupId>javax.jms</groupId>
					<artifactId>jms</artifactId>
				</exclusion>
			</exclusions>
		</dependency>

		<dependency>
			<groupId>org.apache.wink</groupId>
			<artifactId>wink-json4j</artifactId>
			<version>1.4</version>
		</dependency>

		<dependency>
			<groupId>junit</groupId>
			<artifactId>junit</artifactId>
			<version>4.11</version>
			<scope>provided</scope>
		</dependency>

		<dependency>
			<groupId>commons-collections</groupId>
			<artifactId>commons-collections</artifactId>
			<version>3.2.1</version>
		</dependency>

		<!-- fast java compiler for codegen, consistent version w/ spark -->
		<dependency>
			<groupId>org.codehaus.janino</groupId>
			<artifactId>janino</artifactId>
			<version>3.0.8</version>
			<scope>provided</scope>
		</dependency>

		<dependency>
			<groupId>org.antlr</groupId>
			<artifactId>antlr4</artifactId>
			<version>${antlr.version}</version>
			<scope>provided</scope>
			<exclusions>
				<exclusion>
					<artifactId>antlr-runtime</artifactId>
					<groupId>org.antlr</groupId>
				</exclusion>
			</exclusions>
		</dependency>
		<dependency>
			<groupId>org.antlr</groupId>
			<artifactId>antlr4-runtime</artifactId>
			<version>${antlr.version}</version>
		</dependency>

		<!-- Libraries for yarn integration -->
		<dependency>
			<groupId>org.apache.hadoop</groupId>
			<artifactId>hadoop-yarn-api</artifactId>
			<version>${hadoop.version}</version>
		</dependency>

		<dependency>
			<groupId>org.apache.hadoop</groupId>
			<artifactId>hadoop-yarn-common</artifactId>
			<version>${hadoop.version}</version>
		</dependency>

		<dependency>
			<groupId>org.apache.hadoop</groupId>
			<artifactId>hadoop-yarn-client</artifactId>
			<version>${hadoop.version}</version>
		</dependency>

		<dependency>
			<groupId>org.apache.hadoop</groupId>
			<artifactId>hadoop-mapreduce-client-common</artifactId>
			<version>${hadoop.version}</version>
		</dependency>
		<dependency>
			<groupId>org.scala-lang</groupId>
			<artifactId>scala-library</artifactId>
			<version>${scala.version}</version>
		</dependency>
		<dependency>
			<groupId>org.scala-lang</groupId>
			<artifactId>scalap</artifactId>
			<version>${scala.version}</version>
			<scope>provided</scope>
		</dependency>
		<dependency>
			<groupId>org.scalatest</groupId>
			<artifactId>scalatest_${scala.binary.version}</artifactId>
			<version>${scala.test.version}</version>
			<scope>test</scope>
		</dependency>
		<dependency>
			<groupId>org.mockito</groupId>
			<artifactId>mockito-core</artifactId>
			<version>1.9.5</version>
			<scope>test</scope>
		</dependency>
		<dependency>
            <groupId>org.jetbrains.kotlin</groupId>
            <artifactId>kotlin-runtime</artifactId>
            <version>${kotlin.version}</version>
        </dependency>
        <dependency>
            <groupId>org.jetbrains.kotlin</groupId>
            <artifactId>kotlin-test-junit</artifactId>
            <version>${kotlin.version}</version>
            <scope>test</scope>
        </dependency>
		<dependency>
			<groupId>org.jetbrains.kotlin</groupId>
			<artifactId>kotlin-stdlib-jdk8</artifactId>
			<version>${kotlin.version}</version>
		</dependency>
	</dependencies>

</project><|MERGE_RESOLUTION|>--- conflicted
+++ resolved
@@ -430,16 +430,12 @@
 					<forkCount>0.5C</forkCount>
 					<reuseForks>false</reuseForks>
 
-<<<<<<< HEAD
-					<!-- Last argument prevents Java from popping up lots of windows on
-=======
 					<!-- Limit Spark log output-->
 					<systemPropertyVariables>
 					  <log4j.configuration>file:${basedir}/conf/log4j-silent.properties</log4j.configuration>
 					</systemPropertyVariables>
-					
-					<!-- Last argument prevents Java from popping up lots of windows on 
->>>>>>> 15971f79
+
+					<!-- Last argument prevents Java from popping up lots of windows on
 						MacOS -->
 					<argLine>-Dfile.encoding=UTF-8 -Xmx2g -Xms2g -Xmn200m
 						${integrationTestExtraJVMArgs}
@@ -649,7 +645,6 @@
 					</execution>
 				</executions>
 			</plugin>
-<<<<<<< HEAD
             <plugin>
                 <groupId>org.jetbrains.kotlin</groupId>
                 <artifactId>kotlin-maven-plugin</artifactId>
@@ -720,28 +715,25 @@
                     <target>1.8</target>
                 </configuration>
             </plugin>
+            <plugin>
+                <groupId>org.jacoco</groupId>
+                <artifactId>jacoco-maven-plugin</artifactId>
+                <version>0.7.6.201602180812</version>
+                <executions>
+                    <execution>
+                        <id>prepare-agent</id>
+                        <goals>
+                            <goal>prepare-agent</goal>
+                        </goals>
+                    </execution>
+                </executions>
+            </plugin>
+            <plugin>
+                <groupId>org.eluder.coveralls</groupId>
+                <artifactId>coveralls-maven-plugin</artifactId>
+                <version>4.3.0</version>
+            </plugin>
         </plugins>
-=======
-			<plugin>
-				<groupId>org.jacoco</groupId>
-				<artifactId>jacoco-maven-plugin</artifactId>
-				<version>0.7.6.201602180812</version>
-				<executions>
-					<execution>
-						<id>prepare-agent</id>
-						<goals>
-							<goal>prepare-agent</goal>
-						</goals>
-					</execution>
-				</executions>
-			</plugin>
-			<plugin>
-				<groupId>org.eluder.coveralls</groupId>
-				<artifactId>coveralls-maven-plugin</artifactId>
-				<version>4.3.0</version>
-			</plugin>
-		</plugins>
->>>>>>> 15971f79
 	</build>
 
 	<profiles>
@@ -1341,12 +1333,12 @@
 			<version>${jcuda.version}</version>
 			<scope>${jcuda.scope}</scope>
 			<exclusions>
-	        	<exclusion>  
+	        	<exclusion>
 	        		<!-- always exclude recursive fetching of native libraries -->
 	          		<groupId>org.jcuda</groupId>
 					<artifactId>jcuda-natives</artifactId>
 	        	</exclusion>
-	      	</exclusions> 
+	      	</exclusions>
 		</dependency>
 		<dependency>
 			<groupId>org.jcuda</groupId>
@@ -1354,7 +1346,7 @@
 			<version>${jcuda.version}</version>
 			<scope>${jcuda.scope}</scope>
 			<exclusions>
-	        	<exclusion>  
+	        	<exclusion>
 	        		<!-- always exclude recursive fetching of native libraries -->
 	          		<groupId>org.jcuda</groupId>
 					<artifactId>jcublas-natives</artifactId>
@@ -1367,7 +1359,7 @@
 			<version>${jcuda.version}</version>
 			<scope>${jcuda.scope}</scope>
 			<exclusions>
-	        	<exclusion>  
+	        	<exclusion>
 	        		<!-- always exclude recursive fetching of native libraries -->
 	          		<groupId>org.jcuda</groupId>
 					<artifactId>jcusparse-natives</artifactId>
@@ -1380,7 +1372,7 @@
 			<version>${jcuda.version}</version>
 			<scope>${jcuda.scope}</scope>
 			<exclusions>
-	        	<exclusion>  
+	        	<exclusion>
 	        		<!-- always exclude recursive fetching of native libraries -->
 	          		<groupId>org.jcuda</groupId>
 					<artifactId>jcusolver-natives</artifactId>
@@ -1393,7 +1385,7 @@
 			<version>${jcuda.version}</version>
 			<scope>${jcuda.scope}</scope>
 			<exclusions>
-	        	<exclusion>  
+	        	<exclusion>
 	        		<!-- always exclude recursive fetching of native libraries -->
 	          		<groupId>org.jcuda</groupId>
 					<artifactId>jcudnn-natives</artifactId>
@@ -1511,7 +1503,7 @@
 			<scope>${jcuda.scope}</scope>
 		</dependency>
 		 -->
-		 
+
 		 <!-- Commented until the MacOS jcuda libraries are deployed for 0.9.0 version
 		<dependency>
 			<groupId>org.jcuda</groupId>
