--- conflicted
+++ resolved
@@ -69,13 +69,9 @@
 	private static final String TEST_NAME30 = TEST_NAME+"30"; //Mlogreg inner core, multi-class
 	private static final String TEST_NAME31 = TEST_NAME+"31"; //MLogreg - matrix-vector cbind 0s generalized
 	private static final String TEST_NAME32 = TEST_NAME+"32"; //X[, 1] - rowSums(X)
-<<<<<<< HEAD
-
-=======
 	private static final String TEST_NAME33 = TEST_NAME+"33"; //Kmeans, inner loop
 	private static final String TEST_NAME34 = TEST_NAME+"34"; //X / rowSums(X!=0)
-	
->>>>>>> 723acfc0
+
 	private static final String TEST_DIR = "functions/codegen/";
 	private static final String TEST_CLASS_DIR = TEST_DIR + RowAggTmplTest.class.getSimpleName() + "/";
 	private final static String TEST_CONF = "SystemML-config-codegen.xml";
@@ -539,71 +535,67 @@
 	public void testCodegenRowAgg30SP() {
 		testCodegenIntegration( TEST_NAME30, false, ExecType.SPARK );
 	}
-
+	
 	@Test
 	public void testCodegenRowAggRewrite31CP() {
 		testCodegenIntegration( TEST_NAME31, true, ExecType.CP );
 	}
-
+	
 	@Test
 	public void testCodegenRowAgg31CP() {
 		testCodegenIntegration( TEST_NAME31, false, ExecType.CP );
 	}
-
+	
 	@Test
 	public void testCodegenRowAgg31SP() {
 		testCodegenIntegration( TEST_NAME31, false, ExecType.SPARK );
 	}
-
+	
 	@Test
 	public void testCodegenRowAggRewrite32CP() {
 		testCodegenIntegration( TEST_NAME32, true, ExecType.CP );
 	}
-
+	
 	@Test
 	public void testCodegenRowAgg32CP() {
 		testCodegenIntegration( TEST_NAME32, false, ExecType.CP );
 	}
-
+	
 	@Test
 	public void testCodegenRowAgg32SP() {
 		testCodegenIntegration( TEST_NAME32, false, ExecType.SPARK );
 	}
-<<<<<<< HEAD
-
-=======
-	
+
 	@Test
 	public void testCodegenRowAggRewrite33CP() {
 		testCodegenIntegration( TEST_NAME33, true, ExecType.CP );
 	}
-	
+
 	@Test
 	public void testCodegenRowAgg33CP() {
 		testCodegenIntegration( TEST_NAME33, false, ExecType.CP );
 	}
-	
+
 	@Test
 	public void testCodegenRowAgg33SP() {
 		testCodegenIntegration( TEST_NAME33, false, ExecType.SPARK );
 	}
-	
+
 	@Test
 	public void testCodegenRowAggRewrite34CP() {
 		testCodegenIntegration( TEST_NAME34, true, ExecType.CP );
 	}
-	
+
 	@Test
 	public void testCodegenRowAgg34CP() {
 		testCodegenIntegration( TEST_NAME34, false, ExecType.CP );
 	}
-	
+
 	@Test
 	public void testCodegenRowAgg34SP() {
 		testCodegenIntegration( TEST_NAME34, false, ExecType.SPARK );
 	}
-	
->>>>>>> 723acfc0
+
 	private void testCodegenIntegration( String testname, boolean rewrites, ExecType instType )
 	{	
 		boolean oldFlag = OptimizerUtils.ALLOW_ALGEBRAIC_SIMPLIFICATION;
