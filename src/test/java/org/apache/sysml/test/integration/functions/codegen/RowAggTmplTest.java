/*
 * Licensed to the Apache Software Foundation (ASF) under one
 * or more contributor license agreements.  See the NOTICE file
 * distributed with this work for additional information
 * regarding copyright ownership.  The ASF licenses this file
 * to you under the Apache License, Version 2.0 (the
 * "License"); you may not use this file except in compliance
 * with the License.  You may obtain a copy of the License at
 * 
 *   http://www.apache.org/licenses/LICENSE-2.0
 * 
 * Unless required by applicable law or agreed to in writing,
 * software distributed under the License is distributed on an
 * "AS IS" BASIS, WITHOUT WARRANTIES OR CONDITIONS OF ANY
 * KIND, either express or implied.  See the License for the
 * specific language governing permissions and limitations
 * under the License.
 */

package org.apache.sysml.test.integration.functions.codegen;

import java.io.File;
import java.util.HashMap;

import org.junit.Assert;
import org.junit.Test;
import org.apache.sysml.api.DMLScript;
import org.apache.sysml.api.DMLScript.RUNTIME_PLATFORM;
import org.apache.sysml.hops.OptimizerUtils;
import org.apache.sysml.lops.LopProperties.ExecType;
import org.apache.sysml.lops.RightIndex;
import org.apache.sysml.runtime.matrix.data.MatrixValue.CellIndex;
import org.apache.sysml.test.integration.AutomatedTestBase;
import org.apache.sysml.test.integration.TestConfiguration;
import org.apache.sysml.test.utils.TestUtils;

public class RowAggTmplTest extends AutomatedTestBase
{
	private static final String TEST_NAME = "rowAggPattern";
	private static final String TEST_NAME1 = TEST_NAME+"1"; //t(X)%*%(X%*%(lamda*v))
	private static final String TEST_NAME2 = TEST_NAME+"2"; //t(X)%*%(lamda*(X%*%v))
	private static final String TEST_NAME3 = TEST_NAME+"3"; //t(X)%*%(z+(2-(w*(X%*%v))))
	private static final String TEST_NAME4 = TEST_NAME+"4"; //colSums(X/rowSums(X))
	private static final String TEST_NAME5 = TEST_NAME+"5"; //t(X)%*%((P*(1-P))*(X%*%v));
	private static final String TEST_NAME6 = TEST_NAME+"6"; //t(X)%*%((P[,1]*(1-P[,1]))*(X%*%v));
	private static final String TEST_NAME7 = TEST_NAME+"7"; //t(X)%*%(X%*%v-y); sum((X%*%v-y)^2);
	private static final String TEST_NAME8 = TEST_NAME+"8"; //colSums((X/rowSums(X))>0.7)
	private static final String TEST_NAME9 = TEST_NAME+"9"; //t(X) %*% (v - abs(y))
	private static final String TEST_NAME10 = TEST_NAME+"10"; //Y=(X<=rowMins(X)); R=colSums((Y/rowSums(Y)));
	private static final String TEST_NAME11 = TEST_NAME+"11"; //y - X %*% v
	private static final String TEST_NAME12 = TEST_NAME+"12"; //Y=(X>=v); R=Y/rowSums(Y)
	private static final String TEST_NAME13 = TEST_NAME+"13"; //rowSums(X)+rowSums(Y)
	private static final String TEST_NAME14 = TEST_NAME+"14"; //colSums(max(floor(round(abs(min(sign(X+Y),rowSums(X))))),7))
	private static final String TEST_NAME15 = TEST_NAME+"15"; //systemml nn - softmax backward
	private static final String TEST_NAME16 = TEST_NAME+"16"; //Y=X-rowIndexMax(X); R=Y/rowSums(Y)
	private static final String TEST_NAME17 = TEST_NAME+"17"; //MLogreg - vector-matrix w/ indexing
	private static final String TEST_NAME18 = TEST_NAME+"18"; //MLogreg - matrix-vector cbind 0s
	private static final String TEST_NAME19 = TEST_NAME+"19"; //MLogreg - rowwise dag
	private static final String TEST_NAME20 = TEST_NAME+"20"; //1 / (1 - (A / rowSums(A)))
	private static final String TEST_NAME21 = TEST_NAME+"21"; //sum(X/rowSums(X))
	private static final String TEST_NAME22 = TEST_NAME+"22"; //((7+X)+(X-7)+exp(X))/(rowMins(X)+0.5) 
	private static final String TEST_NAME23 = TEST_NAME+"23"; //L2SVM outer loop 
	private static final String TEST_NAME24 = TEST_NAME+"24"; //t(X)%*%(w*(X%*%v)), w/ mm 
	private static final String TEST_NAME25 = TEST_NAME+"25"; //-2*(X%*%t(C))+t(rowSums(C^2)), w/ mm
	private static final String TEST_NAME26 = TEST_NAME+"26"; //t(P)%*%X, w/ mm
	private static final String TEST_NAME27 = TEST_NAME+"27"; //t(X)%*%(X%*%v), w/ mm 
	private static final String TEST_NAME28 = TEST_NAME+"28"; //Kmeans, final eval
	private static final String TEST_NAME29 = TEST_NAME+"29"; //sum(rowMins(X))
	private static final String TEST_NAME30 = TEST_NAME+"30"; //Mlogreg inner core, multi-class
	private static final String TEST_NAME31 = TEST_NAME+"31"; //MLogreg - matrix-vector cbind 0s generalized
	private static final String TEST_NAME32 = TEST_NAME+"32"; //X[, 1] - rowSums(X)
	private static final String TEST_NAME33 = TEST_NAME+"33"; //Kmeans, inner loop
	private static final String TEST_NAME34 = TEST_NAME+"34"; //X / rowSums(X!=0)
<<<<<<< HEAD

=======
	private static final String TEST_NAME35 = TEST_NAME+"35"; //cbind(X/rowSums(X), Y, Z)
	private static final String TEST_NAME36 = TEST_NAME+"36"; //xor operation
	private static final String TEST_NAME37 = TEST_NAME+"37"; //sprop(X/rowSums)
	private static final String TEST_NAME38 = TEST_NAME+"38"; //sigmoid(X/rowSums)
	private static final String TEST_NAME39 = TEST_NAME+"39"; //BitwAnd operation
	private static final String TEST_NAME40 = TEST_NAME+"40"; //relu operation -> (X>0)* dout
	
>>>>>>> deddaee1
	private static final String TEST_DIR = "functions/codegen/";
	private static final String TEST_CLASS_DIR = TEST_DIR + RowAggTmplTest.class.getSimpleName() + "/";
	private final static String TEST_CONF = "SystemML-config-codegen.xml";
	private final static File   TEST_CONF_FILE = new File(SCRIPT_DIR + TEST_DIR, TEST_CONF);

	private static final double eps = Math.pow(10, -10);
	
	@Override
	public void setUp() {
		TestUtils.clearAssertionInformation();
		for(int i=1; i<=40; i++)
			addTestConfiguration( TEST_NAME+i, new TestConfiguration(TEST_CLASS_DIR, TEST_NAME+i, new String[] { String.valueOf(i) }) );
	}
	
	@Test
	public void testCodegenRowAggRewrite1CP() {
		testCodegenIntegration( TEST_NAME1, true, ExecType.CP );
	}
	
	@Test
	public void testCodegenRowAgg1CP() {
		testCodegenIntegration( TEST_NAME1, false, ExecType.CP );
	}
	
	@Test
	public void testCodegenRowAgg1SP() {
		testCodegenIntegration( TEST_NAME1, false, ExecType.SPARK );
	}
	
	@Test
	public void testCodegenRowAggRewrite2CP() {
		testCodegenIntegration( TEST_NAME2, true, ExecType.CP );
	}
	
	@Test
	public void testCodegenRowAgg2CP() {
		testCodegenIntegration( TEST_NAME2, false, ExecType.CP );
	}
	
	@Test
	public void testCodegenRowAgg2SP() {
		testCodegenIntegration( TEST_NAME2, false, ExecType.SPARK );
	}
	
	@Test
	public void testCodegenRowAggRewrite3CP() {
		testCodegenIntegration( TEST_NAME3, true, ExecType.CP );
	}
	
	@Test
	public void testCodegenRowAgg3CP() {
		testCodegenIntegration( TEST_NAME3, false, ExecType.CP );
	}
	
	@Test
	public void testCodegenRowAgg3SP() {
		testCodegenIntegration( TEST_NAME3, false, ExecType.SPARK );
	}
	
	@Test
	public void testCodegenRowAggRewrite4CP() {
		testCodegenIntegration( TEST_NAME4, true, ExecType.CP );
	}
	
	@Test
	public void testCodegenRowAgg4CP() {
		testCodegenIntegration( TEST_NAME4, false, ExecType.CP );
	}
	
	@Test
	public void testCodegenRowAgg4SP() {
		testCodegenIntegration( TEST_NAME4, false, ExecType.SPARK );
	}
	
	@Test
	public void testCodegenRowAggRewrite5CP() {
		testCodegenIntegration( TEST_NAME5, true, ExecType.CP );
	}
	
	@Test
	public void testCodegenRowAgg5CP() {
		testCodegenIntegration( TEST_NAME5, false, ExecType.CP );
	}
	
	@Test
	public void testCodegenRowAgg5SP() {
		testCodegenIntegration( TEST_NAME5, false, ExecType.SPARK );
	}
	
	@Test
	public void testCodegenRowAggRewrite6CP() {
		testCodegenIntegration( TEST_NAME6, true, ExecType.CP );
	}
	
	@Test
	public void testCodegenRowAgg6CP() {
		testCodegenIntegration( TEST_NAME6, false, ExecType.CP );
	}
	
	@Test
	public void testCodegenRowAgg6SP() {
		testCodegenIntegration( TEST_NAME6, false, ExecType.SPARK );
	}
	
	@Test
	public void testCodegenRowAggRewrite7CP() {
		testCodegenIntegration( TEST_NAME7, true, ExecType.CP );
	}
	
	@Test
	public void testCodegenRowAgg7CP() {
		testCodegenIntegration( TEST_NAME7, false, ExecType.CP );
	}
	
	@Test
	public void testCodegenRowAgg7SP() {
		testCodegenIntegration( TEST_NAME7, false, ExecType.SPARK );
	}
	
	@Test
	public void testCodegenRowAggRewrite8CP() {
		testCodegenIntegration( TEST_NAME8, true, ExecType.CP );
	}
	
	@Test
	public void testCodegenRowAgg8CP() {
		testCodegenIntegration( TEST_NAME8, false, ExecType.CP );
	}
	
	@Test
	public void testCodegenRowAgg8SP() {
		testCodegenIntegration( TEST_NAME8, false, ExecType.SPARK );
	}
	
	@Test
	public void testCodegenRowAggRewrite9CP() {
		testCodegenIntegration( TEST_NAME9, true, ExecType.CP );
	}
	
	@Test
	public void testCodegenRowAgg9CP() {
		testCodegenIntegration( TEST_NAME9, false, ExecType.CP );
	}
	
	@Test
	public void testCodegenRowAgg9SP() {
		testCodegenIntegration( TEST_NAME9, false, ExecType.SPARK );
	}
	
	@Test
	public void testCodegenRowAggRewrite10CP() {
		testCodegenIntegration( TEST_NAME10, true, ExecType.CP );
	}
	
	@Test
	public void testCodegenRowAgg10CP() {
		testCodegenIntegration( TEST_NAME10, false, ExecType.CP );
	}
	
	@Test
	public void testCodegenRowAgg10SP() {
		testCodegenIntegration( TEST_NAME10, false, ExecType.SPARK );
	}
	
	@Test
	public void testCodegenRowAggRewrite11CP() {
		testCodegenIntegration( TEST_NAME11, true, ExecType.CP );
	}
	
	@Test
	public void testCodegenRowAgg11CP() {
		testCodegenIntegration( TEST_NAME11, false, ExecType.CP );
	}
	
	@Test
	public void testCodegenRowAgg11SP() {
		testCodegenIntegration( TEST_NAME11, false, ExecType.SPARK );
	}
	
	@Test
	public void testCodegenRowAggRewrite12CP() {
		testCodegenIntegration( TEST_NAME12, true, ExecType.CP );
	}
	
	@Test
	public void testCodegenRowAgg12CP() {
		testCodegenIntegration( TEST_NAME12, false, ExecType.CP );
	}
	
	@Test
	public void testCodegenRowAgg12SP() {
		testCodegenIntegration( TEST_NAME12, false, ExecType.SPARK );
	}
	
	@Test
	public void testCodegenRowAggRewrite13CP() {
		testCodegenIntegration( TEST_NAME13, true, ExecType.CP );
	}
	
	@Test
	public void testCodegenRowAgg13CP() {
		testCodegenIntegration( TEST_NAME13, false, ExecType.CP );
	}
	
	@Test
	public void testCodegenRowAgg13SP() {
		testCodegenIntegration( TEST_NAME13, false, ExecType.SPARK );
	}
	
	@Test
	public void testCodegenRowAggRewrite14CP() {
		testCodegenIntegration( TEST_NAME14, true, ExecType.CP );
	}
	
	@Test
	public void testCodegenRowAgg14CP() {
		testCodegenIntegration( TEST_NAME14, false, ExecType.CP );
	}
	
	@Test
	public void testCodegenRowAgg14SP() {
		testCodegenIntegration( TEST_NAME14, false, ExecType.SPARK );
	}
	
	@Test
	public void testCodegenRowAggRewrite15CP() {
		testCodegenIntegration( TEST_NAME15, true, ExecType.CP );
	}
	
	@Test
	public void testCodegenRowAgg15CP() {
		testCodegenIntegration( TEST_NAME15, false, ExecType.CP );
	}
	
	@Test
	public void testCodegenRowAgg15SP() {
		testCodegenIntegration( TEST_NAME15, false, ExecType.SPARK );
	}
	
	@Test
	public void testCodegenRowAggRewrite16CP() {
		testCodegenIntegration( TEST_NAME16, true, ExecType.CP );
	}
	
	@Test
	public void testCodegenRowAgg16CP() {
		testCodegenIntegration( TEST_NAME16, false, ExecType.CP );
	}
	
	@Test
	public void testCodegenRowAgg16SP() {
		testCodegenIntegration( TEST_NAME16, false, ExecType.SPARK );
	}
	
	@Test
	public void testCodegenRowAggRewrite17CP() {
		testCodegenIntegration( TEST_NAME17, true, ExecType.CP );
	}
	
	@Test
	public void testCodegenRowAgg17CP() {
		testCodegenIntegration( TEST_NAME17, false, ExecType.CP );
	}
	
	@Test
	public void testCodegenRowAgg17SP() {
		testCodegenIntegration( TEST_NAME17, false, ExecType.SPARK );
	}
	
	@Test
	public void testCodegenRowAggRewrite18CP() {
		testCodegenIntegration( TEST_NAME18, true, ExecType.CP );
	}
	
	@Test
	public void testCodegenRowAgg18CP() {
		testCodegenIntegration( TEST_NAME18, false, ExecType.CP );
	}
	
	@Test
	public void testCodegenRowAgg18SP() {
		testCodegenIntegration( TEST_NAME18, false, ExecType.SPARK );
	}
	
	@Test
	public void testCodegenRowAggRewrite19CP() {
		testCodegenIntegration( TEST_NAME19, true, ExecType.CP );
	}
	
	@Test
	public void testCodegenRowAgg19CP() {
		testCodegenIntegration( TEST_NAME19, false, ExecType.CP );
	}
	
	@Test
	public void testCodegenRowAgg19SP() {
		testCodegenIntegration( TEST_NAME19, false, ExecType.SPARK );
	}
	
	@Test
	public void testCodegenRowAggRewrite20CP() {
		testCodegenIntegration( TEST_NAME20, true, ExecType.CP );
	}
	
	@Test
	public void testCodegenRowAgg20CP() {
		testCodegenIntegration( TEST_NAME20, false, ExecType.CP );
	}
	
	@Test
	public void testCodegenRowAgg20SP() {
		testCodegenIntegration( TEST_NAME20, false, ExecType.SPARK );
	}
	
	@Test
	public void testCodegenRowAggRewrite21CP() {
		testCodegenIntegration( TEST_NAME21, true, ExecType.CP );
	}
	
	@Test
	public void testCodegenRowAgg21CP() {
		testCodegenIntegration( TEST_NAME21, false, ExecType.CP );
	}
	
	@Test
	public void testCodegenRowAgg21SP() {
		testCodegenIntegration( TEST_NAME21, false, ExecType.SPARK );
	}
	
	@Test
	public void testCodegenRowAggRewrite22CP() {
		testCodegenIntegration( TEST_NAME22, true, ExecType.CP );
	}
	
	@Test
	public void testCodegenRowAgg22CP() {
		testCodegenIntegration( TEST_NAME22, false, ExecType.CP );
	}
	
	@Test
	public void testCodegenRowAgg22SP() {
		testCodegenIntegration( TEST_NAME22, false, ExecType.SPARK );
	}
	
	@Test
	public void testCodegenRowAggRewrite23CP() {
		testCodegenIntegration( TEST_NAME23, true, ExecType.CP );
	}
	
	@Test
	public void testCodegenRowAgg23CP() {
		testCodegenIntegration( TEST_NAME23, false, ExecType.CP );
	}
	
	@Test
	public void testCodegenRowAgg23SP() {
		testCodegenIntegration( TEST_NAME23, false, ExecType.SPARK );
	}
	
	@Test
	public void testCodegenRowAggRewrite24CP() {
		testCodegenIntegration( TEST_NAME24, true, ExecType.CP );
	}
	
	@Test
	public void testCodegenRowAgg24CP() {
		testCodegenIntegration( TEST_NAME24, false, ExecType.CP );
	}
	
	@Test
	public void testCodegenRowAgg24SP() {
		testCodegenIntegration( TEST_NAME24, false, ExecType.SPARK );
	}
	
	@Test
	public void testCodegenRowAggRewrite25CP() {
		testCodegenIntegration( TEST_NAME25, true, ExecType.CP );
	}
	
	@Test
	public void testCodegenRowAgg25CP() {
		testCodegenIntegration( TEST_NAME25, false, ExecType.CP );
	}
	
	@Test
	public void testCodegenRowAgg25SP() {
		testCodegenIntegration( TEST_NAME25, false, ExecType.SPARK );
	}
	
	@Test
	public void testCodegenRowAggRewrite26CP() {
		testCodegenIntegration( TEST_NAME26, true, ExecType.CP );
	}
	
	@Test
	public void testCodegenRowAgg26CP() {
		testCodegenIntegration( TEST_NAME26, false, ExecType.CP );
	}
	
	@Test
	public void testCodegenRowAgg26SP() {
		testCodegenIntegration( TEST_NAME26, false, ExecType.SPARK );
	}
	
	@Test
	public void testCodegenRowAggRewrite27CP() {
		testCodegenIntegration( TEST_NAME27, true, ExecType.CP );
	}
	
	@Test
	public void testCodegenRowAgg27CP() {
		testCodegenIntegration( TEST_NAME27, false, ExecType.CP );
	}
	
	@Test
	public void testCodegenRowAgg27SP() {
		testCodegenIntegration( TEST_NAME27, false, ExecType.SPARK );
	}
	
	@Test
	public void testCodegenRowAggRewrite28CP() {
		testCodegenIntegration( TEST_NAME28, true, ExecType.CP );
	}
	
	@Test
	public void testCodegenRowAgg28CP() {
		testCodegenIntegration( TEST_NAME28, false, ExecType.CP );
	}
	
	@Test
	public void testCodegenRowAgg28SP() {
		testCodegenIntegration( TEST_NAME28, false, ExecType.SPARK );
	}
	
	@Test
	public void testCodegenRowAggRewrite29CP() {
		testCodegenIntegration( TEST_NAME29, true, ExecType.CP );
	}
	
	@Test
	public void testCodegenRowAgg29CP() {
		testCodegenIntegration( TEST_NAME29, false, ExecType.CP );
	}
	
	@Test
	public void testCodegenRowAgg29SP() {
		testCodegenIntegration( TEST_NAME29, false, ExecType.SPARK );
	}
	
	@Test
	public void testCodegenRowAggRewrite30CP() {
		testCodegenIntegration( TEST_NAME30, true, ExecType.CP );
	}
	
	@Test
	public void testCodegenRowAgg30CP() {
		testCodegenIntegration( TEST_NAME30, false, ExecType.CP );
	}
	
	@Test
	public void testCodegenRowAgg30SP() {
		testCodegenIntegration( TEST_NAME30, false, ExecType.SPARK );
	}
	
	@Test
	public void testCodegenRowAggRewrite31CP() {
		testCodegenIntegration( TEST_NAME31, true, ExecType.CP );
	}
	
	@Test
	public void testCodegenRowAgg31CP() {
		testCodegenIntegration( TEST_NAME31, false, ExecType.CP );
	}
	
	@Test
	public void testCodegenRowAgg31SP() {
		testCodegenIntegration( TEST_NAME31, false, ExecType.SPARK );
	}
	
	@Test
	public void testCodegenRowAggRewrite32CP() {
		testCodegenIntegration( TEST_NAME32, true, ExecType.CP );
	}
	
	@Test
	public void testCodegenRowAgg32CP() {
		testCodegenIntegration( TEST_NAME32, false, ExecType.CP );
	}
	
	@Test
	public void testCodegenRowAgg32SP() {
		testCodegenIntegration( TEST_NAME32, false, ExecType.SPARK );
	}

	@Test
	public void testCodegenRowAggRewrite33CP() {
		testCodegenIntegration( TEST_NAME33, true, ExecType.CP );
	}

	@Test
	public void testCodegenRowAgg33CP() {
		testCodegenIntegration( TEST_NAME33, false, ExecType.CP );
	}

	@Test
	public void testCodegenRowAgg33SP() {
		testCodegenIntegration( TEST_NAME33, false, ExecType.SPARK );
	}

	@Test
	public void testCodegenRowAggRewrite34CP() {
		testCodegenIntegration( TEST_NAME34, true, ExecType.CP );
	}

	@Test
	public void testCodegenRowAgg34CP() {
		testCodegenIntegration( TEST_NAME34, false, ExecType.CP );
	}

	@Test
	public void testCodegenRowAgg34SP() {
		testCodegenIntegration( TEST_NAME34, false, ExecType.SPARK );
	}
<<<<<<< HEAD
=======
	
	@Test
	public void testCodegenRowAggRewrite35CP() {
		testCodegenIntegration( TEST_NAME35, true, ExecType.CP );
	}
	
	@Test
	public void testCodegenRowAgg35CP() {
		testCodegenIntegration( TEST_NAME35, false, ExecType.CP );
	}
	
	@Test
	public void testCodegenRowAgg35SP() {
		testCodegenIntegration( TEST_NAME35, false, ExecType.SPARK );
	}

	@Test
	public void testCodegenRowAggRewrite36CP() {
		testCodegenIntegration( TEST_NAME36, true, ExecType.CP );
	}

	@Test
	public void testCodegenRowAgg36CP() {
		testCodegenIntegration( TEST_NAME36, false, ExecType.CP );
	}

	@Test
	public void testCodegenRowAgg36SP() {
		testCodegenIntegration( TEST_NAME36, false, ExecType.SPARK );
	}
	
	@Test
	public void testCodegenRowAggRewrite37CP() {
		testCodegenIntegration( TEST_NAME37, true, ExecType.CP );
	}

	@Test
	public void testCodegenRowAgg37CP() {
		testCodegenIntegration( TEST_NAME37, false, ExecType.CP );
	}

	@Test
	public void testCodegenRowAgg37SP() {
		testCodegenIntegration( TEST_NAME37, false, ExecType.SPARK );
	}
	
	@Test
	public void testCodegenRowAggRewrite38CP() {
		testCodegenIntegration( TEST_NAME38, true, ExecType.CP );
	}

	@Test
	public void testCodegenRowAgg38CP() {
		testCodegenIntegration( TEST_NAME38, false, ExecType.CP );
	}

	@Test
	public void testCodegenRowAgg38SP() {
		testCodegenIntegration( TEST_NAME38, false, ExecType.SPARK );
	}

	@Test
	public void testCodegenRowAggRewrite39CP() {
		testCodegenIntegration( TEST_NAME39, true, ExecType.CP );
	}

	@Test
	public void testCodegenRowAgg39CP() {
		testCodegenIntegration( TEST_NAME39, false, ExecType.CP );
	}

	@Test
	public void testCodegenRowAgg39SP() {
		testCodegenIntegration( TEST_NAME39, false, ExecType.SPARK );
	}

	@Test
	public void testCodegenRowAggRewrite40CP() {
		testCodegenIntegration( TEST_NAME40, true, ExecType.CP );
	}

	@Test
	public void testCodegenRowAgg40CP() {
		testCodegenIntegration( TEST_NAME40, false, ExecType.CP );
	}

	@Test
	public void testCodegenRowAgg40SP() {
		testCodegenIntegration( TEST_NAME40, false, ExecType.SPARK );
	}
>>>>>>> deddaee1

	private void testCodegenIntegration( String testname, boolean rewrites, ExecType instType )
	{
		boolean oldFlag = OptimizerUtils.ALLOW_ALGEBRAIC_SIMPLIFICATION;
		RUNTIME_PLATFORM platformOld = rtplatform;
		switch( instType ) {
			case MR: rtplatform = RUNTIME_PLATFORM.HADOOP; break;
			case SPARK: rtplatform = RUNTIME_PLATFORM.SPARK; break;
			default: rtplatform = RUNTIME_PLATFORM.HYBRID_SPARK; break;
		}

		boolean sparkConfigOld = DMLScript.USE_LOCAL_SPARK_CONFIG;
		if( rtplatform == RUNTIME_PLATFORM.SPARK || rtplatform == RUNTIME_PLATFORM.HYBRID_SPARK )
			DMLScript.USE_LOCAL_SPARK_CONFIG = true;

		try
		{
			TestConfiguration config = getTestConfiguration(testname);
			loadTestConfiguration(config);
			
			String HOME = SCRIPT_DIR + TEST_DIR;
			fullDMLScriptName = HOME + testname + ".dml";
			programArgs = new String[]{"-explain", "recompile_runtime", "-stats", "-args", output("S") };
			
			fullRScriptName = HOME + testname + ".R";
			rCmd = getRCmd(inputDir(), expectedDir());

			OptimizerUtils.ALLOW_ALGEBRAIC_SIMPLIFICATION = rewrites;
			
			runTest(true, false, null, -1); 
			runRScript(true); 
			
			//compare matrices 
			HashMap<CellIndex, Double> dmlfile = readDMLMatrixFromHDFS("S");
			HashMap<CellIndex, Double> rfile  = readRMatrixFromFS("S");
			TestUtils.compareMatrices(dmlfile, rfile, eps, "Stat-DML", "Stat-R");
			Assert.assertTrue(heavyHittersContainsSubString("spoofRA") 
				|| heavyHittersContainsSubString("sp_spoofRA"));
			
			//ensure full aggregates for certain patterns
			if( testname.equals(TEST_NAME15) )
				Assert.assertTrue(!heavyHittersContainsSubString("uark+"));
			if( testname.equals(TEST_NAME17) )
				Assert.assertTrue(!heavyHittersContainsSubString(RightIndex.OPCODE));
			if( testname.equals(TEST_NAME28) )
				Assert.assertTrue(!heavyHittersContainsSubString("spoofRA", 2)
					&& !heavyHittersContainsSubString("sp_spoofRA", 2));
			if( testname.equals(TEST_NAME30) )
				Assert.assertTrue(!heavyHittersContainsSubString("spoofRA", 2)
					&& !heavyHittersContainsSubString(RightIndex.OPCODE));
			if( testname.equals(TEST_NAME31) )
				Assert.assertTrue(!heavyHittersContainsSubString("spoofRA", 2));
			if( testname.equals(TEST_NAME35) )
				Assert.assertTrue(!heavyHittersContainsSubString("spoofRA", 2)
					&& !heavyHittersContainsSubString("cbind"));
			if( testname.equals(TEST_NAME36) )
				Assert.assertTrue(!heavyHittersContainsSubString("xor"));
		}
		finally {
			rtplatform = platformOld;
			DMLScript.USE_LOCAL_SPARK_CONFIG = sparkConfigOld;
			OptimizerUtils.ALLOW_ALGEBRAIC_SIMPLIFICATION = oldFlag;
			OptimizerUtils.ALLOW_AUTO_VECTORIZATION = true;
			OptimizerUtils.ALLOW_OPERATOR_FUSION = true;
		}
	}

	/**
	 * Override default configuration with custom test configuration to ensure
	 * scratch space and local temporary directory locations are also updated.
	 */
	@Override
	protected File getConfigTemplateFile() {
		// Instrumentation in this test's output log to show custom configuration file used for template.
		System.out.println("This test case overrides default configuration with " + TEST_CONF_FILE.getPath());
		return TEST_CONF_FILE;
	}
}<|MERGE_RESOLUTION|>--- conflicted
+++ resolved
@@ -71,9 +71,6 @@
 	private static final String TEST_NAME32 = TEST_NAME+"32"; //X[, 1] - rowSums(X)
 	private static final String TEST_NAME33 = TEST_NAME+"33"; //Kmeans, inner loop
 	private static final String TEST_NAME34 = TEST_NAME+"34"; //X / rowSums(X!=0)
-<<<<<<< HEAD
-
-=======
 	private static final String TEST_NAME35 = TEST_NAME+"35"; //cbind(X/rowSums(X), Y, Z)
 	private static final String TEST_NAME36 = TEST_NAME+"36"; //xor operation
 	private static final String TEST_NAME37 = TEST_NAME+"37"; //sprop(X/rowSums)
@@ -81,7 +78,6 @@
 	private static final String TEST_NAME39 = TEST_NAME+"39"; //BitwAnd operation
 	private static final String TEST_NAME40 = TEST_NAME+"40"; //relu operation -> (X>0)* dout
 	
->>>>>>> deddaee1
 	private static final String TEST_DIR = "functions/codegen/";
 	private static final String TEST_CLASS_DIR = TEST_DIR + RowAggTmplTest.class.getSimpleName() + "/";
 	private final static String TEST_CONF = "SystemML-config-codegen.xml";
@@ -605,9 +601,7 @@
 	public void testCodegenRowAgg34SP() {
 		testCodegenIntegration( TEST_NAME34, false, ExecType.SPARK );
 	}
-<<<<<<< HEAD
-=======
-	
+
 	@Test
 	public void testCodegenRowAggRewrite35CP() {
 		testCodegenIntegration( TEST_NAME35, true, ExecType.CP );
@@ -697,7 +691,6 @@
 	public void testCodegenRowAgg40SP() {
 		testCodegenIntegration( TEST_NAME40, false, ExecType.SPARK );
 	}
->>>>>>> deddaee1
 
 	private void testCodegenIntegration( String testname, boolean rewrites, ExecType instType )
 	{
