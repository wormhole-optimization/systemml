/*
 * Licensed to the Apache Software Foundation (ASF) under one
 * or more contributor license agreements.  See the NOTICE file
 * distributed with this work for additional information
 * regarding copyright ownership.  The ASF licenses this file
 * to you under the Apache License, Version 2.0 (the
 * "License"); you may not use this file except in compliance
 * with the License.  You may obtain a copy of the License at
 * 
 *   http://www.apache.org/licenses/LICENSE-2.0
 * 
 * Unless required by applicable law or agreed to in writing,
 * software distributed under the License is distributed on an
 * "AS IS" BASIS, WITHOUT WARRANTIES OR CONDITIONS OF ANY
 * KIND, either express or implied.  See the License for the
 * specific language governing permissions and limitations
 * under the License.
 */

package org.apache.sysml.conf;

import java.io.ByteArrayInputStream;
import java.io.FileNotFoundException;
import java.io.IOException;
import java.io.StringWriter;
import java.util.HashMap;
import java.util.Map;

import javax.xml.parsers.DocumentBuilder;
import javax.xml.parsers.DocumentBuilderFactory;
import javax.xml.parsers.ParserConfigurationException;
import javax.xml.transform.OutputKeys;
import javax.xml.transform.Transformer;
import javax.xml.transform.TransformerFactory;
import javax.xml.transform.dom.DOMSource;
import javax.xml.transform.stream.StreamResult;

import org.apache.commons.logging.Log;
import org.apache.commons.logging.LogFactory;
import org.apache.hadoop.fs.FileSystem;
import org.apache.hadoop.fs.Path;
import org.apache.sysml.hops.OptimizerUtils;
import org.apache.sysml.hops.codegen.SpoofCompiler.CompilerType;
import org.apache.sysml.hops.codegen.SpoofCompiler.PlanSelector;
import org.apache.sysml.lops.Compression;
import org.apache.sysml.parser.ParseException;
import org.apache.sysml.runtime.DMLRuntimeException;
import org.apache.sysml.runtime.io.IOUtilFunctions;
import org.w3c.dom.Document;
import org.w3c.dom.Element;
import org.w3c.dom.Node;
import org.w3c.dom.NodeList;
import org.xml.sax.SAXException;


public class DMLConfig
{

	public static final String DEFAULT_SYSTEMML_CONFIG_FILEPATH = "./SystemML-config.xml";
	
	private static final Log LOG = LogFactory.getLog(DMLConfig.class.getName());
	
	// external names of configuration properties 
	// (single point of change for all internal refs)
<<<<<<< HEAD
	public static final String LOCAL_TMP_DIR        = "localtmpdir";
	public static final String SCRATCH_SPACE        = "scratch";
	public static final String OPTIMIZATION_LEVEL   = "optlevel";	
	public static final String NUM_REDUCERS         = "numreducers";
	public static final String JVM_REUSE            = "jvmreuse";
	public static final String DEFAULT_BLOCK_SIZE   = "defaultblocksize"; 	
	public static final String YARN_APPMASTER       = "dml.yarn.appmaster"; 	
	public static final String YARN_APPMASTERMEM    = "dml.yarn.appmaster.mem"; 
	public static final String YARN_MAPREDUCEMEM    = "dml.yarn.mapreduce.mem"; 
	public static final String YARN_APPQUEUE        = "dml.yarn.app.queue"; 
	public static final String CP_PARALLEL_OPS      = "cp.parallel.ops";
	public static final String CP_PARALLEL_IO       = "cp.parallel.io";
	public static final String COMPRESSED_LINALG    = "compressed.linalg"; //auto, true, false
	public static final String NATIVE_BLAS          = "native.blas";
	public static final String SPOOF                = "spoof.enabled"; //boolean
	public static final String CODEGEN              = "codegen.enabled"; //boolean
	public static final String CODEGEN_COMPILER     = "codegen.compiler"; //see SpoofCompiler.CompilerType
	public static final String CODEGEN_PLANCACHE    = "codegen.plancache"; //boolean
	public static final String CODEGEN_LITERALS     = "codegen.literals"; //1..heuristic, 2..always

	public static final String EXTRA_FINEGRAINED_STATS = "systemml.stats.finegrained"; //boolean
	public static final String STATS_MAX_WRAP_LEN = "systemml.stats.maxWrapLength"; //int
	public static final String EXTRA_GPU_STATS      = "systemml.stats.extraGPU"; //boolean
	public static final String EXTRA_DNN_STATS      = "systemml.stats.extraDNN"; //boolean
	public static final String AVAILABLE_GPUS       = "systemml.gpu.availableGPUs"; // String to specify which GPUs to use (a range, all GPUs, comma separated list or a specific GPU)
	public static final String SYNCHRONIZE_GPU       = "systemml.gpu.sync.postProcess"; // boolean: whether to synchronize GPUs after every instruction

=======
	public static final String LOCAL_TMP_DIR        = "sysml.localtmpdir";
	public static final String SCRATCH_SPACE        = "sysml.scratch";
	public static final String OPTIMIZATION_LEVEL   = "sysml.optlevel";
	public static final String NUM_REDUCERS         = "sysml.numreducers";
	public static final String JVM_REUSE            = "sysml.jvmreuse";
	public static final String DEFAULT_BLOCK_SIZE   = "sysml.defaultblocksize";
	public static final String YARN_APPMASTER       = "sysml.yarn.appmaster";
	public static final String YARN_APPMASTERMEM    = "sysml.yarn.appmaster.mem";
	public static final String YARN_MAPREDUCEMEM    = "sysml.yarn.mapreduce.mem";
	public static final String YARN_APPQUEUE        = "sysml.yarn.app.queue"; 
	public static final String CP_PARALLEL_OPS      = "sysml.cp.parallel.ops";
	public static final String CP_PARALLEL_IO       = "sysml.cp.parallel.io";
	public static final String COMPRESSED_LINALG    = "sysml.compressed.linalg"; //auto, true, false
	public static final String NATIVE_BLAS          = "sysml.native.blas";
	public static final String CODEGEN              = "sysml.codegen.enabled"; //boolean
	public static final String CODEGEN_COMPILER     = "sysml.codegen.compiler"; //see SpoofCompiler.CompilerType
	public static final String CODEGEN_OPTIMIZER    = "sysml.codegen.optimizer"; //see SpoofCompiler.PlanSelector
	public static final String CODEGEN_PLANCACHE    = "sysml.codegen.plancache"; //boolean
	public static final String CODEGEN_LITERALS     = "sysml.codegen.literals"; //1..heuristic, 2..always
	
	public static final String EXTRA_FINEGRAINED_STATS = "sysml.stats.finegrained"; //boolean
	public static final String STATS_MAX_WRAP_LEN   = "sysml.stats.maxWrapLength"; //int
	public static final String EXTRA_GPU_STATS      = "sysml.stats.extraGPU"; //boolean
	public static final String EXTRA_DNN_STATS      = "sysml.stats.extraDNN"; //boolean
	public static final String AVAILABLE_GPUS       = "sysml.gpu.availableGPUs"; // String to specify which GPUs to use (a range, all GPUs, comma separated list or a specific GPU)
	public static final String SYNCHRONIZE_GPU      = "sysml.gpu.sync.postProcess"; // boolean: whether to synchronize GPUs after every instruction 
	public static final String EAGER_CUDA_FREE		= "sysml.gpu.eager.cudaFree"; // boolean: whether to perform eager CUDA free on rmvar
>>>>>>> 8f786aa2
	// Fraction of available memory to use. The available memory is computer when the GPUContext is created
	// to handle the tradeoff on calling cudaMemGetInfo too often.
	public static final String GPU_MEMORY_UTILIZATION_FACTOR = "sysml.gpu.memory.util.factor";

	// supported prefixes for custom map/reduce configurations
	public static final String PREFIX_MAPRED = "mapred";
	public static final String PREFIX_MAPREDUCE = "mapreduce";
	
	//internal config
	public static final String DEFAULT_SHARED_DIR_PERMISSION = "777"; //for local fs and DFS
	public static String LOCAL_MR_MODE_STAGING_DIR = null;
	
	//configuration default values
	private static HashMap<String, String> _defaultVals = null;

    private String _fileName = null;
	private Element _xmlRoot = null;
	private DocumentBuilder _documentBuilder = null;
	private Document _document = null;

	static
	{
		_defaultVals = new HashMap<>();
		_defaultVals.put(LOCAL_TMP_DIR,          "/tmp/systemml" );
		_defaultVals.put(SCRATCH_SPACE,          "scratch_space" );
		_defaultVals.put(OPTIMIZATION_LEVEL,     String.valueOf(OptimizerUtils.DEFAULT_OPTLEVEL.ordinal()) );
		_defaultVals.put(NUM_REDUCERS,           "10" );
		_defaultVals.put(JVM_REUSE,              "false" );
		_defaultVals.put(DEFAULT_BLOCK_SIZE,     String.valueOf(OptimizerUtils.DEFAULT_BLOCKSIZE) );
		_defaultVals.put(YARN_APPMASTER,         "false" );
		_defaultVals.put(YARN_APPMASTERMEM,      "2048" );
		_defaultVals.put(YARN_MAPREDUCEMEM,      "-1" );
		_defaultVals.put(YARN_APPQUEUE,    	     "default" );
		_defaultVals.put(CP_PARALLEL_OPS,        "true" );
		_defaultVals.put(CP_PARALLEL_IO,         "true" );
		_defaultVals.put(COMPRESSED_LINALG,      Compression.CompressConfig.AUTO.name() );
		_defaultVals.put(SPOOF,                  "true" );  // hehe
		_defaultVals.put(CODEGEN,                "false" );
		_defaultVals.put(CODEGEN_COMPILER,       CompilerType.AUTO.name() );
		_defaultVals.put(CODEGEN_OPTIMIZER,      PlanSelector.FUSE_COST_BASED_V2.name() );
		_defaultVals.put(CODEGEN_PLANCACHE,      "true" );
		_defaultVals.put(CODEGEN_LITERALS,       "1" );
		_defaultVals.put(NATIVE_BLAS,            "none" );
		_defaultVals.put(EXTRA_FINEGRAINED_STATS,"false" );
		_defaultVals.put(STATS_MAX_WRAP_LEN,     "30" );
		_defaultVals.put(EXTRA_GPU_STATS,        "false" );
		_defaultVals.put(EXTRA_DNN_STATS,        "false" );
		_defaultVals.put(GPU_MEMORY_UTILIZATION_FACTOR,      "0.9" );
		_defaultVals.put(AVAILABLE_GPUS,         "-1");
		_defaultVals.put(SYNCHRONIZE_GPU,        "true" );
		_defaultVals.put(EAGER_CUDA_FREE,        "false" );
	}
	
	public DMLConfig()
	{
		
	}

	public DMLConfig(String fileName) 
		throws ParseException, FileNotFoundException
	{
		this( fileName, false );
	}
	
	public DMLConfig(String fileName, boolean silent) 
		throws ParseException, FileNotFoundException
	{
		_fileName = fileName;
		try {
			parseConfig();
		} catch (FileNotFoundException fnfe) {
			LOCAL_MR_MODE_STAGING_DIR = getTextValue(LOCAL_TMP_DIR) + "/hadoop/mapred/staging";
			throw fnfe;
		} catch (Exception e){
		    //log error, since signature of generated ParseException doesn't allow to pass it 
			if( !silent )
				LOG.error("Failed to parse DML config file ",e);
			throw new ParseException("ERROR: error parsing DMLConfig file " + fileName);
		}
		
		LOCAL_MR_MODE_STAGING_DIR = getTextValue(LOCAL_TMP_DIR) + "/hadoop/mapred/staging";
	}
	
	public DMLConfig( Element root )
	{
		_xmlRoot = root;
	}

	/**
	 * Method to parse configuration
	 * @throws ParserConfigurationException
	 * @throws SAXException
	 * @throws IOException
	 */
	private void parseConfig () throws ParserConfigurationException, SAXException, IOException 
	{
		DocumentBuilder builder = getDocumentBuilder();
		_document = null;
		if( _fileName.startsWith("hdfs:") || _fileName.startsWith("gpfs:")
			|| IOUtilFunctions.isObjectStoreFileScheme(new Path(_fileName)) )
		{
			Path configFilePath = new Path(_fileName);
			FileSystem DFS = IOUtilFunctions.getFileSystem(configFilePath);
			_document = builder.parse(DFS.open(configFilePath));
		}
		else  // config from local file system
		{
			_document = builder.parse(_fileName);
		}

		_xmlRoot = _document.getDocumentElement();
	}

	private DocumentBuilder getDocumentBuilder() throws ParserConfigurationException {
		if (_documentBuilder == null) {
			DocumentBuilderFactory factory = DocumentBuilderFactory.newInstance();
			factory.setIgnoringComments(true); //ignore XML comments
			_documentBuilder = factory.newDocumentBuilder();
		}
		return _documentBuilder;
	}

	/**
	 * Method to get string value of a configuration parameter
	 * Handles processing of configuration parameters 
	 * @param tagName the name of the DMLConfig parameter being retrieved
	 * @return a string representation of the DMLConfig parameter value.  
	 */
	public String getTextValue(String tagName) 
	{
		//get the actual value
		String retVal = (_xmlRoot!=null)?getTextValue(_xmlRoot,tagName):null;
		
		if (retVal == null)
		{
			if( _defaultVals.containsKey(tagName) )
				retVal = _defaultVals.get(tagName);
			else
				LOG.error("Error: requested dml configuration property '"+tagName+"' is invalid.");
		}
		
		return retVal;
	}
	
	public int getIntValue( String tagName )
	{
		return Integer.parseInt( getTextValue(tagName) );
	}
	
	public boolean getBooleanValue( String tagName )
	{
		return Boolean.parseBoolean( getTextValue(tagName) );
	}
	
	public double getDoubleValue( String tagName )
	{
		return Double.parseDouble( getTextValue(tagName) );
	}
	
	/**
	 * Method to get the string value of an element identified by a tag name
	 * @param element the DOM element
	 * @param tagName the tag name
	 * @return the string value of the element
	 */
	private static String getTextValue(Element element, String tagName) {
		String textVal = null;
		NodeList list = element.getElementsByTagName(tagName);
		if (list != null && list.getLength() > 0) {
			Element elem = (Element) list.item(0);
			textVal = elem.getFirstChild().getNodeValue();
			
		}
		return textVal;
	}
	

	/**
	 * Method to update the key value
	 * @param paramName parameter name
	 * @param paramValue parameter value
	 * @throws DMLRuntimeException if DMLRuntimeException occurs
	 */
	public void setTextValue(String paramName, String paramValue) throws DMLRuntimeException {
		if(_xmlRoot != null) {
			NodeList list = _xmlRoot.getElementsByTagName(paramName);
			if (list != null && list.getLength() > 0) {
				Element elem = (Element) list.item(0);
				elem.getFirstChild().setNodeValue(paramValue);
			} else {
				Node value = _document.createTextNode(paramValue);
				Node element = _document.createElement(paramName);
				element.appendChild(value);
				_xmlRoot.appendChild(element);
			}
		} else {
			try {
				DocumentBuilder builder = getDocumentBuilder();
				String configString = "<root><" + paramName + ">"+paramValue+"</" + paramName + "></root>";
				_document = builder.parse(new ByteArrayInputStream(configString.getBytes("UTF-8")));
				_xmlRoot = _document.getDocumentElement();
			} catch (Exception e) {
				throw new DMLRuntimeException("Unable to set config value", e);
			}
		}
	}

	/**
	 * Get a map of key/value pairs of all configurations w/ the prefix 'mapred'
	 * or 'mapreduce'.
	 * 
	 * @return map of mapred and mapreduce key/value pairs
	 */
	public Map<String, String> getCustomMRConfig()
	{
		HashMap<String, String> ret = new HashMap<>();
	
		//check for non-existing config xml tree
		if( _xmlRoot == null )
			return ret;
		
		//get all mapred.* and mapreduce.* tag / value pairs		
		NodeList list = _xmlRoot.getElementsByTagName("*");
		for( int i=0; list!=null && i<list.getLength(); i++ ) {
			if( list.item(i) instanceof Element &&
				(  ((Element)list.item(i)).getNodeName().startsWith(PREFIX_MAPRED) 
				|| ((Element)list.item(i)).getNodeName().startsWith(PREFIX_MAPREDUCE)) )
			{
				Element elem = (Element) list.item(i);
				ret.put(elem.getNodeName(), 
						elem.getFirstChild().getNodeValue());
			}
		}
		
		return ret;
	}
	
	public synchronized String serializeDMLConfig() 
		throws DMLRuntimeException
	{
		String ret = null;
		try
		{		
			Transformer transformer = TransformerFactory.newInstance().newTransformer();
			transformer.setOutputProperty(OutputKeys.OMIT_XML_DECLARATION, "yes");
			//transformer.setOutputProperty(OutputKeys.INDENT, "yes");
			StreamResult result = new StreamResult(new StringWriter());
			DOMSource source = new DOMSource(_xmlRoot);
			transformer.transform(source, result);
			ret = result.getWriter().toString();
		}
		catch(Exception ex)
		{
			throw new DMLRuntimeException("Unable to serialize DML config.", ex);
		}
		
		return ret;
	}
	
	public static DMLConfig parseDMLConfig( String content ) 
		throws DMLRuntimeException
	{
		DMLConfig ret = null;
		try
		{
			//System.out.println(content);
			DocumentBuilder builder = DocumentBuilderFactory.newInstance().newDocumentBuilder();
			Document domTree = null;
			domTree = builder.parse( new ByteArrayInputStream(content.getBytes("utf-8")) );
			Element root = domTree.getDocumentElement();
			ret = new DMLConfig( root );
		}
		catch(Exception ex)
		{
			throw new DMLRuntimeException("Unable to parse DML config.", ex);
		}
		
		return ret;
	}
	
	/**
	 * Start with the internal default settings, then merge in the
	 * settings from any specified configuration file, if available.
	 * If it is not explicitly given, then merge in settings from
	 * the default configuration file location, if available.
	 *
	 * @param configPath User-defined path of the configuration file.
	 * @return dml configuration
	 * @throws ParseException if ParseException occurs
	 * @throws FileNotFoundException if FileNotFoundException occurs
	 */
	public static DMLConfig readConfigurationFile(String configPath)
		throws ParseException, FileNotFoundException
	{
		// Always start with the internal defaults
		DMLConfig config = new DMLConfig();

		// Merge in any specified or default configs if available
		if (configPath != null) {
			// specified
			try {
				config = new DMLConfig(configPath, false);
			} catch (FileNotFoundException fnfe) {
				LOG.error("Custom config file " + configPath + " not found.");
				throw fnfe;
			} catch (ParseException e) {
				throw e;
			}
		} else {
			// default
			try {
				config = new DMLConfig(DEFAULT_SYSTEMML_CONFIG_FILEPATH, false);
			} catch (FileNotFoundException fnfe) {
				LOG.info("Using internal default configuration settings.  If you wish to " +
						 "customize any settings, please supply a `SystemML-config.xml` file.");
				config = new DMLConfig();
			} catch (ParseException e) {
				throw e;
			}
		}
		return config;
	}

	public String getConfigInfo() 
	{
		String[] tmpConfig = new String[] { 
				LOCAL_TMP_DIR,SCRATCH_SPACE,OPTIMIZATION_LEVEL,
				NUM_REDUCERS, DEFAULT_BLOCK_SIZE,
				YARN_APPMASTER, YARN_APPMASTERMEM, YARN_MAPREDUCEMEM, 
				CP_PARALLEL_OPS, CP_PARALLEL_IO, NATIVE_BLAS,
<<<<<<< HEAD
				COMPRESSED_LINALG,
				CODEGEN, CODEGEN_COMPILER, CODEGEN_PLANCACHE, CODEGEN_LITERALS,
=======
				COMPRESSED_LINALG, 
				CODEGEN, CODEGEN_COMPILER, CODEGEN_OPTIMIZER, CODEGEN_PLANCACHE, CODEGEN_LITERALS,
>>>>>>> 8f786aa2
				EXTRA_GPU_STATS, EXTRA_DNN_STATS, EXTRA_FINEGRAINED_STATS, STATS_MAX_WRAP_LEN,
				AVAILABLE_GPUS, SYNCHRONIZE_GPU, EAGER_CUDA_FREE
		}; 
		
		StringBuilder sb = new StringBuilder();
		for( String tmp : tmpConfig )
		{
			sb.append("INFO: ");
			sb.append(tmp);
			sb.append(": ");
			sb.append(getTextValue(tmp));
			sb.append("\n");
		}
		
		return sb.toString();
	}
	
	public void updateYarnMemorySettings(String amMem, String mrMem)
	{
		//app master memory
		NodeList list1 = _xmlRoot.getElementsByTagName(YARN_APPMASTERMEM);
		if (list1 != null && list1.getLength() > 0) {
			Element elem = (Element) list1.item(0);
			elem.getFirstChild().setNodeValue(String.valueOf(amMem));
		}
		
		//mapreduce memory
		NodeList list2 = _xmlRoot.getElementsByTagName(YARN_MAPREDUCEMEM);
		if (list2 != null && list2.getLength() > 0) {
			Element elem = (Element) list2.item(0);
			elem.getFirstChild().setNodeValue(String.valueOf(mrMem));
		}
	}

	public static String getDefaultTextValue( String key ) {
		return _defaultVals.get( key );
	}
	
	public DMLConfig clone() {
		DMLConfig conf = new DMLConfig();
		conf._fileName = _fileName;
		conf._xmlRoot = (Element) _xmlRoot.cloneNode(true);
		
		return conf;
	}
}<|MERGE_RESOLUTION|>--- conflicted
+++ resolved
@@ -62,35 +62,6 @@
 	
 	// external names of configuration properties 
 	// (single point of change for all internal refs)
-<<<<<<< HEAD
-	public static final String LOCAL_TMP_DIR        = "localtmpdir";
-	public static final String SCRATCH_SPACE        = "scratch";
-	public static final String OPTIMIZATION_LEVEL   = "optlevel";	
-	public static final String NUM_REDUCERS         = "numreducers";
-	public static final String JVM_REUSE            = "jvmreuse";
-	public static final String DEFAULT_BLOCK_SIZE   = "defaultblocksize"; 	
-	public static final String YARN_APPMASTER       = "dml.yarn.appmaster"; 	
-	public static final String YARN_APPMASTERMEM    = "dml.yarn.appmaster.mem"; 
-	public static final String YARN_MAPREDUCEMEM    = "dml.yarn.mapreduce.mem"; 
-	public static final String YARN_APPQUEUE        = "dml.yarn.app.queue"; 
-	public static final String CP_PARALLEL_OPS      = "cp.parallel.ops";
-	public static final String CP_PARALLEL_IO       = "cp.parallel.io";
-	public static final String COMPRESSED_LINALG    = "compressed.linalg"; //auto, true, false
-	public static final String NATIVE_BLAS          = "native.blas";
-	public static final String SPOOF                = "spoof.enabled"; //boolean
-	public static final String CODEGEN              = "codegen.enabled"; //boolean
-	public static final String CODEGEN_COMPILER     = "codegen.compiler"; //see SpoofCompiler.CompilerType
-	public static final String CODEGEN_PLANCACHE    = "codegen.plancache"; //boolean
-	public static final String CODEGEN_LITERALS     = "codegen.literals"; //1..heuristic, 2..always
-
-	public static final String EXTRA_FINEGRAINED_STATS = "systemml.stats.finegrained"; //boolean
-	public static final String STATS_MAX_WRAP_LEN = "systemml.stats.maxWrapLength"; //int
-	public static final String EXTRA_GPU_STATS      = "systemml.stats.extraGPU"; //boolean
-	public static final String EXTRA_DNN_STATS      = "systemml.stats.extraDNN"; //boolean
-	public static final String AVAILABLE_GPUS       = "systemml.gpu.availableGPUs"; // String to specify which GPUs to use (a range, all GPUs, comma separated list or a specific GPU)
-	public static final String SYNCHRONIZE_GPU       = "systemml.gpu.sync.postProcess"; // boolean: whether to synchronize GPUs after every instruction
-
-=======
 	public static final String LOCAL_TMP_DIR        = "sysml.localtmpdir";
 	public static final String SCRATCH_SPACE        = "sysml.scratch";
 	public static final String OPTIMIZATION_LEVEL   = "sysml.optlevel";
@@ -100,25 +71,25 @@
 	public static final String YARN_APPMASTER       = "sysml.yarn.appmaster";
 	public static final String YARN_APPMASTERMEM    = "sysml.yarn.appmaster.mem";
 	public static final String YARN_MAPREDUCEMEM    = "sysml.yarn.mapreduce.mem";
-	public static final String YARN_APPQUEUE        = "sysml.yarn.app.queue"; 
+	public static final String YARN_APPQUEUE        = "sysml.yarn.app.queue";
 	public static final String CP_PARALLEL_OPS      = "sysml.cp.parallel.ops";
 	public static final String CP_PARALLEL_IO       = "sysml.cp.parallel.io";
 	public static final String COMPRESSED_LINALG    = "sysml.compressed.linalg"; //auto, true, false
 	public static final String NATIVE_BLAS          = "sysml.native.blas";
+    public static final String SPOOF                = "spoof.enabled"; //boolean
 	public static final String CODEGEN              = "sysml.codegen.enabled"; //boolean
 	public static final String CODEGEN_COMPILER     = "sysml.codegen.compiler"; //see SpoofCompiler.CompilerType
 	public static final String CODEGEN_OPTIMIZER    = "sysml.codegen.optimizer"; //see SpoofCompiler.PlanSelector
 	public static final String CODEGEN_PLANCACHE    = "sysml.codegen.plancache"; //boolean
 	public static final String CODEGEN_LITERALS     = "sysml.codegen.literals"; //1..heuristic, 2..always
-	
+
 	public static final String EXTRA_FINEGRAINED_STATS = "sysml.stats.finegrained"; //boolean
 	public static final String STATS_MAX_WRAP_LEN   = "sysml.stats.maxWrapLength"; //int
 	public static final String EXTRA_GPU_STATS      = "sysml.stats.extraGPU"; //boolean
 	public static final String EXTRA_DNN_STATS      = "sysml.stats.extraDNN"; //boolean
 	public static final String AVAILABLE_GPUS       = "sysml.gpu.availableGPUs"; // String to specify which GPUs to use (a range, all GPUs, comma separated list or a specific GPU)
-	public static final String SYNCHRONIZE_GPU      = "sysml.gpu.sync.postProcess"; // boolean: whether to synchronize GPUs after every instruction 
+	public static final String SYNCHRONIZE_GPU      = "sysml.gpu.sync.postProcess"; // boolean: whether to synchronize GPUs after every instruction
 	public static final String EAGER_CUDA_FREE		= "sysml.gpu.eager.cudaFree"; // boolean: whether to perform eager CUDA free on rmvar
->>>>>>> 8f786aa2
 	// Fraction of available memory to use. The available memory is computer when the GPUContext is created
 	// to handle the tradeoff on calling cudaMemGetInfo too often.
 	public static final String GPU_MEMORY_UTILIZATION_FACTOR = "sysml.gpu.memory.util.factor";
@@ -138,7 +109,7 @@
 	private Element _xmlRoot = null;
 	private DocumentBuilder _documentBuilder = null;
 	private Document _document = null;
-
+	
 	static
 	{
 		_defaultVals = new HashMap<>();
@@ -449,13 +420,8 @@
 				NUM_REDUCERS, DEFAULT_BLOCK_SIZE,
 				YARN_APPMASTER, YARN_APPMASTERMEM, YARN_MAPREDUCEMEM, 
 				CP_PARALLEL_OPS, CP_PARALLEL_IO, NATIVE_BLAS,
-<<<<<<< HEAD
-				COMPRESSED_LINALG,
-				CODEGEN, CODEGEN_COMPILER, CODEGEN_PLANCACHE, CODEGEN_LITERALS,
-=======
 				COMPRESSED_LINALG, 
 				CODEGEN, CODEGEN_COMPILER, CODEGEN_OPTIMIZER, CODEGEN_PLANCACHE, CODEGEN_LITERALS,
->>>>>>> 8f786aa2
 				EXTRA_GPU_STATS, EXTRA_DNN_STATS, EXTRA_FINEGRAINED_STATS, STATS_MAX_WRAP_LEN,
 				AVAILABLE_GPUS, SYNCHRONIZE_GPU, EAGER_CUDA_FREE
 		}; 
