/*
 * Licensed to the Apache Software Foundation (ASF) under one
 * or more contributor license agreements.  See the NOTICE file
 * distributed with this work for additional information
 * regarding copyright ownership.  The ASF licenses this file
 * to you under the Apache License, Version 2.0 (the
 * "License"); you may not use this file except in compliance
 * with the License.  You may obtain a copy of the License at
 * 
 *   http://www.apache.org/licenses/LICENSE-2.0
 * 
 * Unless required by applicable law or agreed to in writing,
 * software distributed under the License is distributed on an
 * "AS IS" BASIS, WITHOUT WARRANTIES OR CONDITIONS OF ANY
 * KIND, either express or implied.  See the License for the
 * specific language governing permissions and limitations
 * under the License.
 */

package org.apache.sysml.conf;

import java.io.ByteArrayInputStream;
import java.io.FileNotFoundException;
import java.io.IOException;
import java.io.StringWriter;
import java.util.HashMap;
import java.util.Map;

import javax.xml.parsers.DocumentBuilder;
import javax.xml.parsers.DocumentBuilderFactory;
import javax.xml.parsers.ParserConfigurationException;
import javax.xml.transform.OutputKeys;
import javax.xml.transform.Transformer;
import javax.xml.transform.TransformerFactory;
import javax.xml.transform.dom.DOMSource;
import javax.xml.transform.stream.StreamResult;

import org.apache.commons.logging.Log;
import org.apache.commons.logging.LogFactory;
import org.apache.hadoop.fs.FileSystem;
import org.apache.hadoop.fs.Path;
import org.apache.sysml.hops.OptimizerUtils;
import org.apache.sysml.hops.codegen.SpoofCompiler.CompilerType;
import org.apache.sysml.lops.Compression;
import org.apache.sysml.parser.ParseException;
import org.apache.sysml.runtime.DMLRuntimeException;
import org.apache.sysml.runtime.io.IOUtilFunctions;
import org.w3c.dom.Document;
import org.w3c.dom.Element;
import org.w3c.dom.Node;
import org.w3c.dom.NodeList;
import org.xml.sax.SAXException;


public class DMLConfig
{

	public static final String DEFAULT_SYSTEMML_CONFIG_FILEPATH = "./SystemML-config.xml";
	
	private static final Log LOG = LogFactory.getLog(DMLConfig.class.getName());
	
	// external names of configuration properties 
	// (single point of change for all internal refs)
	public static final String LOCAL_TMP_DIR        = "localtmpdir";
	public static final String SCRATCH_SPACE        = "scratch";
	public static final String OPTIMIZATION_LEVEL   = "optlevel";	
	public static final String NUM_REDUCERS         = "numreducers";
	public static final String JVM_REUSE            = "jvmreuse";
	public static final String DEFAULT_BLOCK_SIZE   = "defaultblocksize"; 	
	public static final String YARN_APPMASTER       = "dml.yarn.appmaster"; 	
	public static final String YARN_APPMASTERMEM    = "dml.yarn.appmaster.mem"; 
	public static final String YARN_MAPREDUCEMEM    = "dml.yarn.mapreduce.mem"; 
	public static final String YARN_APPQUEUE        = "dml.yarn.app.queue"; 
	public static final String CP_PARALLEL_OPS      = "cp.parallel.ops";
	public static final String CP_PARALLEL_IO       = "cp.parallel.io";
	public static final String COMPRESSED_LINALG    = "compressed.linalg"; //auto, true, false
	public static final String NATIVE_BLAS          = "native.blas";
	public static final String SPOOF                = "spoof.enabled"; //boolean
	public static final String CODEGEN              = "codegen.enabled"; //boolean
	public static final String CODEGEN_COMPILER     = "codegen.compiler"; //see SpoofCompiler.CompilerType
	public static final String CODEGEN_PLANCACHE    = "codegen.plancache"; //boolean
	public static final String CODEGEN_LITERALS     = "codegen.literals"; //1..heuristic, 2..always
	
	public static final String EXTRA_FINEGRAINED_STATS = "systemml.stats.finegrained"; //boolean
	public static final String STATS_MAX_WRAP_LEN = "systemml.stats.maxWrapLength"; //int
	public static final String EXTRA_GPU_STATS      = "systemml.stats.extraGPU"; //boolean
	public static final String EXTRA_DNN_STATS      = "systemml.stats.extraDNN"; //boolean
	public static final String AVAILABLE_GPUS       = "systemml.gpu.availableGPUs"; // String to specify which GPUs to use (a range, all GPUs, comma separated list or a specific GPU)
	public static final String SYNCHRONIZE_GPU       = "systemml.gpu.sync.postProcess"; // boolean: whether to synchronize GPUs after every instruction 
	
	// Fraction of available memory to use. The available memory is computer when the GPUContext is created
	// to handle the tradeoff on calling cudaMemGetInfo too often.
	public static final String GPU_MEMORY_UTILIZATION_FACTOR    = "gpu.memory.util.factor";

	// supported prefixes for custom map/reduce configurations
	public static final String PREFIX_MAPRED = "mapred";
	public static final String PREFIX_MAPREDUCE = "mapreduce";
	
	//internal config
	public static final String DEFAULT_SHARED_DIR_PERMISSION = "777"; //for local fs and DFS
	public static String LOCAL_MR_MODE_STAGING_DIR = null;
	
	//configuration default values
	private static HashMap<String, String> _defaultVals = null;

    private String _fileName = null;
	private Element _xmlRoot = null;
	private DocumentBuilder _documentBuilder = null;
	private Document _document = null;

	static
	{
		_defaultVals = new HashMap<String, String>();
		_defaultVals.put(LOCAL_TMP_DIR,          "/tmp/systemml" );
		_defaultVals.put(SCRATCH_SPACE,          "scratch_space" );
		_defaultVals.put(OPTIMIZATION_LEVEL,     String.valueOf(OptimizerUtils.DEFAULT_OPTLEVEL.ordinal()) );
		_defaultVals.put(NUM_REDUCERS,           "10" );
		_defaultVals.put(JVM_REUSE,              "false" );
		_defaultVals.put(DEFAULT_BLOCK_SIZE,     String.valueOf(OptimizerUtils.DEFAULT_BLOCKSIZE) );
		_defaultVals.put(YARN_APPMASTER,         "false" );
		_defaultVals.put(YARN_APPMASTERMEM,      "2048" );
		_defaultVals.put(YARN_MAPREDUCEMEM,      "-1" );
		_defaultVals.put(YARN_APPQUEUE,    	     "default" );
		_defaultVals.put(CP_PARALLEL_OPS,        "true" );
		_defaultVals.put(CP_PARALLEL_IO,         "true" );
<<<<<<< HEAD
		_defaultVals.put(COMPRESSED_LINALG,      "false" );
		_defaultVals.put(SPOOF,                  "true" );  // hehe
=======
		_defaultVals.put(COMPRESSED_LINALG,      Compression.CompressConfig.AUTO.name() );
>>>>>>> f991e4b4
		_defaultVals.put(CODEGEN,                "false" );
		_defaultVals.put(CODEGEN_COMPILER,       CompilerType.AUTO.name() );
		_defaultVals.put(CODEGEN_PLANCACHE,      "true" );
		_defaultVals.put(CODEGEN_LITERALS,       "1" );
		_defaultVals.put(NATIVE_BLAS,            "none" );
		_defaultVals.put(EXTRA_FINEGRAINED_STATS,"false" );
		_defaultVals.put(STATS_MAX_WRAP_LEN,     "30" );
		_defaultVals.put(EXTRA_GPU_STATS,        "false" );
		_defaultVals.put(EXTRA_DNN_STATS,        "false" );
		_defaultVals.put(GPU_MEMORY_UTILIZATION_FACTOR,      "0.9" );
		_defaultVals.put(AVAILABLE_GPUS,         "-1");
		_defaultVals.put(SYNCHRONIZE_GPU,        "false" );
	}
	
	public DMLConfig()
	{
		
	}

	public DMLConfig(String fileName) 
		throws ParseException, FileNotFoundException
	{
		this( fileName, false );
	}
	
	public DMLConfig(String fileName, boolean silent) 
		throws ParseException, FileNotFoundException
	{
		_fileName = fileName;
		try {
			parseConfig();
		} catch (FileNotFoundException fnfe) {
			LOCAL_MR_MODE_STAGING_DIR = getTextValue(LOCAL_TMP_DIR) + "/hadoop/mapred/staging";
			throw fnfe;
		} catch (Exception e){
		    //log error, since signature of generated ParseException doesn't allow to pass it 
			if( !silent )
				LOG.error("Failed to parse DML config file ",e);
			throw new ParseException("ERROR: error parsing DMLConfig file " + fileName);
		}
		
		LOCAL_MR_MODE_STAGING_DIR = getTextValue(LOCAL_TMP_DIR) + "/hadoop/mapred/staging";
	}
	
	public DMLConfig( Element root )
	{
		_xmlRoot = root;
	}

	/**
	 * Method to parse configuration
	 * @throws ParserConfigurationException
	 * @throws SAXException
	 * @throws IOException
	 */
	private void parseConfig () throws ParserConfigurationException, SAXException, IOException 
	{
		DocumentBuilder builder = getDocumentBuilder();
		_document = null;
		if( _fileName.startsWith("hdfs:") || _fileName.startsWith("gpfs:")
			|| IOUtilFunctions.isObjectStoreFileScheme(new Path(_fileName)) )
		{
			Path configFilePath = new Path(_fileName);
			FileSystem DFS = IOUtilFunctions.getFileSystem(configFilePath);
			_document = builder.parse(DFS.open(configFilePath));
		}
		else  // config from local file system
		{
			_document = builder.parse(_fileName);
		}

		_xmlRoot = _document.getDocumentElement();
	}

	private DocumentBuilder getDocumentBuilder() throws ParserConfigurationException {
		if (_documentBuilder == null) {
			DocumentBuilderFactory factory = DocumentBuilderFactory.newInstance();
			factory.setIgnoringComments(true); //ignore XML comments
			_documentBuilder = factory.newDocumentBuilder();
		}
		return _documentBuilder;
	}

	/**
	 * Method to get string value of a configuration parameter
	 * Handles processing of configuration parameters 
	 * @param tagName the name of the DMLConfig parameter being retrieved
	 * @return a string representation of the DMLConfig parameter value.  
	 */
	public String getTextValue(String tagName) 
	{
		//get the actual value
		String retVal = (_xmlRoot!=null)?getTextValue(_xmlRoot,tagName):null;
		
		if (retVal == null)
		{
			if( _defaultVals.containsKey(tagName) )
				retVal = _defaultVals.get(tagName);
			else
				LOG.error("Error: requested dml configuration property '"+tagName+"' is invalid.");
		}
		
		return retVal;
	}
	
	public int getIntValue( String tagName )
	{
		return Integer.parseInt( getTextValue(tagName) );
	}
	
	public boolean getBooleanValue( String tagName )
	{
		return Boolean.parseBoolean( getTextValue(tagName) );
	}
	
	public double getDoubleValue( String tagName )
	{
		return Double.parseDouble( getTextValue(tagName) );
	}
	
	/**
	 * Method to get the string value of an element identified by a tag name
	 * @param element the DOM element
	 * @param tagName the tag name
	 * @return the string value of the element
	 */
	private static String getTextValue(Element element, String tagName) {
		String textVal = null;
		NodeList list = element.getElementsByTagName(tagName);
		if (list != null && list.getLength() > 0) {
			Element elem = (Element) list.item(0);
			textVal = elem.getFirstChild().getNodeValue();
			
		}
		return textVal;
	}
	

	/**
	 * Method to update the key value
	 * @param paramName parameter name
	 * @param paramValue parameter value
	 * @throws DMLRuntimeException if DMLRuntimeException occurs
	 */
	public void setTextValue(String paramName, String paramValue) throws DMLRuntimeException {
		if(_xmlRoot != null) {
			NodeList list = _xmlRoot.getElementsByTagName(paramName);
			if (list != null && list.getLength() > 0) {
				Element elem = (Element) list.item(0);
				elem.getFirstChild().setNodeValue(paramValue);
			} else {
				Node value = _document.createTextNode(paramValue);
				Node element = _document.createElement(paramName);
				element.appendChild(value);
				_xmlRoot.appendChild(element);
			}
		} else {
			try {
				DocumentBuilder builder = getDocumentBuilder();
				String configString = "<root><" + paramName + ">"+paramValue+"</" + paramName + "></root>";
				_document = builder.parse(new ByteArrayInputStream(configString.getBytes("UTF-8")));
				_xmlRoot = _document.getDocumentElement();
			} catch (Exception e) {
				throw new DMLRuntimeException("Unable to set config value", e);
			}
		}
	}

	/**
	 * Get a map of key/value pairs of all configurations w/ the prefix 'mapred'
	 * or 'mapreduce'.
	 * 
	 * @return map of mapred and mapreduce key/value pairs
	 */
	public Map<String, String> getCustomMRConfig()
	{
		HashMap<String, String> ret = new HashMap<String, String>();
	
		//check for non-existing config xml tree
		if( _xmlRoot == null )
			return ret;
		
		//get all mapred.* and mapreduce.* tag / value pairs		
		NodeList list = _xmlRoot.getElementsByTagName("*");
		for( int i=0; list!=null && i<list.getLength(); i++ ) {
			if( list.item(i) instanceof Element &&
				(  ((Element)list.item(i)).getNodeName().startsWith(PREFIX_MAPRED) 
				|| ((Element)list.item(i)).getNodeName().startsWith(PREFIX_MAPREDUCE)) )
			{
				Element elem = (Element) list.item(i);
				ret.put(elem.getNodeName(), 
						elem.getFirstChild().getNodeValue());
			}
		}
		
		return ret;
	}
	
	public synchronized String serializeDMLConfig() 
		throws DMLRuntimeException
	{
		String ret = null;
		try
		{		
			Transformer transformer = TransformerFactory.newInstance().newTransformer();
			transformer.setOutputProperty(OutputKeys.OMIT_XML_DECLARATION, "yes");
			//transformer.setOutputProperty(OutputKeys.INDENT, "yes");
			StreamResult result = new StreamResult(new StringWriter());
			DOMSource source = new DOMSource(_xmlRoot);
			transformer.transform(source, result);
			ret = result.getWriter().toString();
		}
		catch(Exception ex)
		{
			throw new DMLRuntimeException("Unable to serialize DML config.", ex);
		}
		
		return ret;
	}
	
	public static DMLConfig parseDMLConfig( String content ) 
		throws DMLRuntimeException
	{
		DMLConfig ret = null;
		try
		{
			//System.out.println(content);
			DocumentBuilder builder = DocumentBuilderFactory.newInstance().newDocumentBuilder();
			Document domTree = null;
			domTree = builder.parse( new ByteArrayInputStream(content.getBytes("utf-8")) );
			Element root = domTree.getDocumentElement();
			ret = new DMLConfig( root );
		}
		catch(Exception ex)
		{
			throw new DMLRuntimeException("Unable to parse DML config.", ex);
		}
		
		return ret;
	}
	
	/**
	 * Start with the internal default settings, then merge in the
	 * settings from any specified configuration file, if available.
	 * If it is not explicitly given, then merge in settings from
	 * the default configuration file location, if available.
	 *
	 * @param configPath User-defined path of the configuration file.
	 * @return dml configuration
	 * @throws ParseException if ParseException occurs
	 * @throws FileNotFoundException if FileNotFoundException occurs
	 */
	public static DMLConfig readConfigurationFile(String configPath)
		throws ParseException, FileNotFoundException
	{
		// Always start with the internal defaults
		DMLConfig config = new DMLConfig();

		// Merge in any specified or default configs if available
		if (configPath != null) {
			// specified
			try {
				config = new DMLConfig(configPath, false);
			} catch (FileNotFoundException fnfe) {
				LOG.error("Custom config file " + configPath + " not found.");
				throw fnfe;
			} catch (ParseException e) {
				throw e;
			}
		} else {
			// default
			try {
				config = new DMLConfig(DEFAULT_SYSTEMML_CONFIG_FILEPATH, false);
			} catch (FileNotFoundException fnfe) {
				LOG.info("Using internal default configuration settings.  If you wish to " +
						 "customize any settings, please supply a `SystemML-config.xml` file.");
				config = new DMLConfig();
			} catch (ParseException e) {
				throw e;
			}
		}
		return config;
	}

	public String getConfigInfo() 
	{
		String[] tmpConfig = new String[] { 
				LOCAL_TMP_DIR,SCRATCH_SPACE,OPTIMIZATION_LEVEL,
				NUM_REDUCERS, DEFAULT_BLOCK_SIZE,
				YARN_APPMASTER, YARN_APPMASTERMEM, YARN_MAPREDUCEMEM, 
				CP_PARALLEL_OPS, CP_PARALLEL_IO, NATIVE_BLAS,
				COMPRESSED_LINALG, 
				CODEGEN, CODEGEN_COMPILER, CODEGEN_PLANCACHE, CODEGEN_LITERALS,
				EXTRA_GPU_STATS, EXTRA_DNN_STATS, EXTRA_FINEGRAINED_STATS, STATS_MAX_WRAP_LEN,
				AVAILABLE_GPUS, SYNCHRONIZE_GPU
		}; 
		
		StringBuilder sb = new StringBuilder();
		for( String tmp : tmpConfig )
		{
			sb.append("INFO: ");
			sb.append(tmp);
			sb.append(": ");
			sb.append(getTextValue(tmp));
			sb.append("\n");
		}
		
		return sb.toString();
	}
	
	public void updateYarnMemorySettings(String amMem, String mrMem)
	{
		//app master memory
		NodeList list1 = _xmlRoot.getElementsByTagName(YARN_APPMASTERMEM);
		if (list1 != null && list1.getLength() > 0) {
			Element elem = (Element) list1.item(0);
			elem.getFirstChild().setNodeValue(String.valueOf(amMem));
		}
		
		//mapreduce memory
		NodeList list2 = _xmlRoot.getElementsByTagName(YARN_MAPREDUCEMEM);
		if (list2 != null && list2.getLength() > 0) {
			Element elem = (Element) list2.item(0);
			elem.getFirstChild().setNodeValue(String.valueOf(mrMem));
		}
	}

	public static String getDefaultTextValue( String key ) {
		return _defaultVals.get( key );
	}
	
	public DMLConfig clone() {
		DMLConfig conf = new DMLConfig();
		conf._fileName = _fileName;
		conf._xmlRoot = (Element) _xmlRoot.cloneNode(true);
		
		return conf;
	}
}<|MERGE_RESOLUTION|>--- conflicted
+++ resolved
@@ -80,14 +80,14 @@
 	public static final String CODEGEN_COMPILER     = "codegen.compiler"; //see SpoofCompiler.CompilerType
 	public static final String CODEGEN_PLANCACHE    = "codegen.plancache"; //boolean
 	public static final String CODEGEN_LITERALS     = "codegen.literals"; //1..heuristic, 2..always
-	
+
 	public static final String EXTRA_FINEGRAINED_STATS = "systemml.stats.finegrained"; //boolean
 	public static final String STATS_MAX_WRAP_LEN = "systemml.stats.maxWrapLength"; //int
 	public static final String EXTRA_GPU_STATS      = "systemml.stats.extraGPU"; //boolean
 	public static final String EXTRA_DNN_STATS      = "systemml.stats.extraDNN"; //boolean
 	public static final String AVAILABLE_GPUS       = "systemml.gpu.availableGPUs"; // String to specify which GPUs to use (a range, all GPUs, comma separated list or a specific GPU)
-	public static final String SYNCHRONIZE_GPU       = "systemml.gpu.sync.postProcess"; // boolean: whether to synchronize GPUs after every instruction 
-	
+	public static final String SYNCHRONIZE_GPU       = "systemml.gpu.sync.postProcess"; // boolean: whether to synchronize GPUs after every instruction
+
 	// Fraction of available memory to use. The available memory is computer when the GPUContext is created
 	// to handle the tradeoff on calling cudaMemGetInfo too often.
 	public static final String GPU_MEMORY_UTILIZATION_FACTOR    = "gpu.memory.util.factor";
@@ -123,12 +123,8 @@
 		_defaultVals.put(YARN_APPQUEUE,    	     "default" );
 		_defaultVals.put(CP_PARALLEL_OPS,        "true" );
 		_defaultVals.put(CP_PARALLEL_IO,         "true" );
-<<<<<<< HEAD
-		_defaultVals.put(COMPRESSED_LINALG,      "false" );
+		_defaultVals.put(COMPRESSED_LINALG,      Compression.CompressConfig.AUTO.name() );
 		_defaultVals.put(SPOOF,                  "true" );  // hehe
-=======
-		_defaultVals.put(COMPRESSED_LINALG,      Compression.CompressConfig.AUTO.name() );
->>>>>>> f991e4b4
 		_defaultVals.put(CODEGEN,                "false" );
 		_defaultVals.put(CODEGEN_COMPILER,       CompilerType.AUTO.name() );
 		_defaultVals.put(CODEGEN_PLANCACHE,      "true" );
@@ -420,7 +416,7 @@
 				NUM_REDUCERS, DEFAULT_BLOCK_SIZE,
 				YARN_APPMASTER, YARN_APPMASTERMEM, YARN_MAPREDUCEMEM, 
 				CP_PARALLEL_OPS, CP_PARALLEL_IO, NATIVE_BLAS,
-				COMPRESSED_LINALG, 
+				COMPRESSED_LINALG,
 				CODEGEN, CODEGEN_COMPILER, CODEGEN_PLANCACHE, CODEGEN_LITERALS,
 				EXTRA_GPU_STATS, EXTRA_DNN_STATS, EXTRA_FINEGRAINED_STATS, STATS_MAX_WRAP_LEN,
 				AVAILABLE_GPUS, SYNCHRONIZE_GPU
