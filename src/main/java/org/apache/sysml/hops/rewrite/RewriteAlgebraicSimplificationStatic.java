--- conflicted
+++ resolved
@@ -438,15 +438,8 @@
 					&& HopRewriteUtils.isLiteralOfValue(min, 0)
 					&& HopRewriteUtils.isLiteralOfValue(max, 0) )
 				{
-<<<<<<< HEAD
-					gen.setInput(DataExpression.RAND_MIN, right);
-					gen.setInput(DataExpression.RAND_MAX, right);
-					right.getParent().add(gen);
-					right.getParent().add(gen);
-=======
 					gen.setInput(DataExpression.RAND_MIN, right, true);
 					gen.setInput(DataExpression.RAND_MAX, right, true);
->>>>>>> a044ab21
 					//rewire all parents (avoid anomalies with replicated datagen)
 					List<Hop> parents = new ArrayList<>(bop.getParent());
 					for( Hop p : parents )
