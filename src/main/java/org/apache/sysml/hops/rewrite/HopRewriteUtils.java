--- conflicted
+++ resolved
@@ -458,16 +458,16 @@
 	}
 	
 	public static boolean isDataGenOp(Hop hop, DataGenMethod... ops) {
-		return (hop instanceof DataGenOp 
+		return (hop instanceof DataGenOp
 			&& ArrayUtils.contains(ops, ((DataGenOp)hop).getOp()));
 	}
-	
+
 	public static boolean isDataGenOpWithConstantValue(Hop hop, double value) {
 		return hop instanceof DataGenOp
 			&& ((DataGenOp)hop).getOp()==DataGenMethod.RAND
 			&& ((DataGenOp)hop).hasConstantValue(value);
 	}
-	
+
 	public static ReorgOp createTranspose(Hop input) {
 		return createReorg(input, ReOrgOp.TRANSPOSE);
 	}
@@ -505,14 +505,12 @@
 		return createBinary(new LiteralOp(0), input, OpOp2.MINUS);
 	}
 	
-	public static BinaryOp createBinary(Hop input1, Hop input2, OpOp2 op) {
-<<<<<<< HEAD
-=======
+	public static BinaryOp createBinary(Hop input1, Hop input2, OpOp2 op)
+	{
 		return createBinary(input1, input2, op, false);
 	}
-	
-	public static BinaryOp createBinary(Hop input1, Hop input2, OpOp2 op, boolean outer) {
->>>>>>> 8395ffb2
+
+	public static BinaryOp createBinary(Hop input1, Hop input2, OpOp2 op, boolean outer){
 		Hop mainInput = input1.getDataType().isMatrix() ? input1 : 
 			input2.getDataType().isMatrix() ? input2 : input1;
 		BinaryOp bop = new BinaryOp(mainInput.getName(), mainInput.getDataType(), 
@@ -520,31 +518,29 @@
 		//cleanup value type for relational operations
 		if( bop.isPPredOperation() && bop.getDataType().isScalar() )
 			bop.setValueType(ValueType.BOOLEAN);
-<<<<<<< HEAD
 		// cleanup cbind, rbind
-		if( bop.getDataType() == DataType.SCALAR && bop.getValueType() != ValueType.STRING
-				&& input2.getValueType() == ValueType.STRING )
-			bop.setValueType(ValueType.STRING);
-=======
-		bop.setOuterVectorOperation(outer);
->>>>>>> 8395ffb2
-		bop.setOutputBlocksizes(mainInput.getRowsInBlock(), mainInput.getColsInBlock());
+        if( bop.getDataType() == DataType.SCALAR && bop.getValueType() != ValueType.STRING
+				&& input2.getValueType() == ValueType.STRING ) {
+            bop.setValueType(ValueType.STRING);
+        }
+        bop.setOuterVectorOperation(outer);
+        bop.setOutputBlocksizes(mainInput.getRowsInBlock(), mainInput.getColsInBlock());
 		copyLineNumbers(mainInput, bop);
 		bop.refreshSizeInformation();	
 		return bop;
 	}
 	
 	public static TernaryOp createTernary(Hop input1, Hop input2, Hop input3, OpOp3 op) {
-		Hop mainInput = input1.getDataType().isMatrix() ? input1 : 
+		Hop mainInput = input1.getDataType().isMatrix() ? input1 :
 			input2.getDataType().isMatrix() ? input3 : input1;
-		TernaryOp top = new TernaryOp(mainInput.getName(), mainInput.getDataType(), 
+		TernaryOp top = new TernaryOp(mainInput.getName(), mainInput.getDataType(),
 			mainInput.getValueType(), op, input1, input2, input3);
 		top.setOutputBlocksizes(mainInput.getRowsInBlock(), mainInput.getColsInBlock());
 		copyLineNumbers(mainInput, top);
-		top.refreshSizeInformation();	
+		top.refreshSizeInformation();
 		return top;
 	}
-	
+
 	public static AggUnaryOp createSum( Hop input ) {
 		return createAggUnaryOp(input, AggOp.SUM, Direction.RowCol);
 	}
@@ -656,7 +652,7 @@
 		dop.refreshSizeInformation();
 		return dop;
 	}
-	
+
 	public static void setOutputParameters( Hop hop, long rlen, long clen, long brlen, long bclen, long nnz ) {
 		hop.setDim1( rlen );
 		hop.setDim2( clen );
@@ -765,7 +761,7 @@
 		String opcode = Hop.getBinaryOpCode(op);
 		return (Hop.getOpOp2ForOuterVectorOperation(opcode) == op);
 	}
-	
+
 	public static boolean isSparse( Hop hop ) {
 		return hop.dimsKnown(true) //dims and nnz known
 			&& MatrixBlock.evalSparseFormatInMemory(hop.getDim1(), hop.getDim2(), hop.getNnz());
@@ -857,7 +853,7 @@
 		return lit != null && OptimizerUtils
 			.isBinaryOpSparsityConditionalSparseSafe(bop.getOp(), (LiteralOp)lit);
 	}
-	
+
 	public static boolean isBinaryMatrixScalarOperation(Hop hop) {
 		return hop instanceof BinaryOp && 
 			((hop.getInput().get(0).getDataType().isMatrix() && hop.getInput().get(1).getDataType().isScalar())
@@ -879,9 +875,9 @@
 	}
 	
 	public static boolean containsInput(Hop current, Hop probe) {
-		return rContainsInput(current, probe, new HashSet<Long>());	
-	}
-	
+		return rContainsInput(current, probe, new HashSet<Long>());
+	}
+
 	private static boolean rContainsInput(Hop current, Hop probe, HashSet<Long> memo) {
 		if( memo.contains(current.getHopID()) )
 			return false;
@@ -897,7 +893,7 @@
 		return hop instanceof DataOp
 			&& ((DataOp)hop).getDataOpType()==type;
 	}
-	
+
 	public static boolean isBinaryMatrixColVectorOperation(Hop hop) {
 		return hop instanceof BinaryOp 
 			&& hop.getInput().get(0).getDataType().isMatrix() && hop.getInput().get(1).getDataType().isMatrix()
@@ -963,7 +959,7 @@
 		//TODO extend by input/output size conditions, which are currently
 		//invalid due to temporarily incorrect size information
 	}
-	
+
 	public static boolean isFullRowIndexing(LeftIndexingOp hop) {
 		return hop.isRowLowerEqualsUpper()
 			&& isLiteralOfValue(hop.getInput().get(4), 1)
@@ -1028,7 +1024,7 @@
 		return ret;
 	}
 
-	public static Hop getBasic1NSequenceMax(Hop hop) 
+	public static Hop getBasic1NSequenceMax(Hop hop)
 		throws HopsException
 	{
 		if( isDataGenOp(hop, DataGenMethod.SEQ) ) {
@@ -1074,7 +1070,7 @@
 					return true;
 		return false;
 	}
-	
+
 	public static boolean rHasSimpleReadChain(Hop root, String var)
 	{
 		if( root.isVisited() )
