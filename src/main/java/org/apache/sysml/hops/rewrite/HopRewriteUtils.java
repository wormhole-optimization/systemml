/*
 * Licensed to the Apache Software Foundation (ASF) under one
 * or more contributor license agreements.  See the NOTICE file
 * distributed with this work for additional information
 * regarding copyright ownership.  The ASF licenses this file
 * to you under the Apache License, Version 2.0 (the
 * "License"); you may not use this file except in compliance
 * with the License.  You may obtain a copy of the License at
 * 
 *   http://www.apache.org/licenses/LICENSE-2.0
 * 
 * Unless required by applicable law or agreed to in writing,
 * software distributed under the License is distributed on an
 * "AS IS" BASIS, WITHOUT WARRANTIES OR CONDITIONS OF ANY
 * KIND, either express or implied.  See the License for the
 * specific language governing permissions and limitations
 * under the License.
 */

package org.apache.sysml.hops.rewrite;

import java.util.ArrayList;
import java.util.HashMap;
import java.util.HashSet;

import org.apache.commons.lang.ArrayUtils;
import org.apache.sysml.api.DMLScript;
import org.apache.sysml.api.DMLScript.RUNTIME_PLATFORM;
import org.apache.sysml.conf.ConfigurationManager;
import org.apache.sysml.hops.AggBinaryOp;
import org.apache.sysml.hops.AggUnaryOp;
import org.apache.sysml.hops.BinaryOp;
import org.apache.sysml.hops.DataOp;
import org.apache.sysml.hops.Hop;
import org.apache.sysml.hops.Hop.AggOp;
import org.apache.sysml.hops.Hop.DataGenMethod;
import org.apache.sysml.hops.DataGenOp;
import org.apache.sysml.hops.Hop.DataOpTypes;
import org.apache.sysml.hops.Hop.Direction;
import org.apache.sysml.hops.Hop.FileFormatTypes;
import org.apache.sysml.hops.Hop.OpOp2;
import org.apache.sysml.hops.Hop.OpOp3;
import org.apache.sysml.hops.Hop.ParamBuiltinOp;
import org.apache.sysml.hops.Hop.ReOrgOp;
import org.apache.sysml.hops.HopsException;
import org.apache.sysml.hops.IndexingOp;
import org.apache.sysml.hops.LeftIndexingOp;
import org.apache.sysml.hops.LiteralOp;
import org.apache.sysml.hops.MemoTable;
import org.apache.sysml.hops.OptimizerUtils;
import org.apache.sysml.hops.ParameterizedBuiltinOp;
import org.apache.sysml.hops.ReorgOp;
import org.apache.sysml.hops.TernaryOp;
import org.apache.sysml.hops.UnaryOp;
import org.apache.sysml.hops.Hop.OpOp1;
import org.apache.sysml.parser.DataExpression;
import org.apache.sysml.parser.DataIdentifier;
import org.apache.sysml.parser.ForStatementBlock;
import org.apache.sysml.parser.FunctionStatementBlock;
import org.apache.sysml.parser.IfStatementBlock;
import org.apache.sysml.parser.Statement;
import org.apache.sysml.parser.StatementBlock;
import org.apache.sysml.parser.WhileStatementBlock;
import org.apache.sysml.parser.Expression.DataType;
import org.apache.sysml.parser.Expression.ValueType;
import org.apache.sysml.runtime.instructions.cp.ScalarObject;
import org.apache.sysml.runtime.instructions.cp.ScalarObjectFactory;
import org.apache.sysml.runtime.matrix.data.MatrixBlock;
import org.apache.sysml.runtime.util.UtilFunctions;

public class HopRewriteUtils 
{

	public static boolean isValueTypeCast( OpOp1 op )
	{
		return (   op == OpOp1.CAST_AS_BOOLEAN 
				|| op == OpOp1.CAST_AS_INT 
				|| op == OpOp1.CAST_AS_DOUBLE );
	}
	
	//////////////////////////////////
	// literal handling

	public static boolean getBooleanValue( LiteralOp op )
		throws HopsException
	{
		switch( op.getValueType() )
		{
			case DOUBLE:  return op.getDoubleValue() != 0; 
			case INT:	  return op.getLongValue()   != 0;
			case BOOLEAN: return op.getBooleanValue();
			
			default: throw new HopsException("Invalid boolean value: "+op.getValueType());
		}
	}

	public static boolean getBooleanValueSafe( LiteralOp op )
	{
		try
		{
			switch( op.getValueType() )
			{
				case DOUBLE:  return op.getDoubleValue() != 0; 
				case INT:	  return op.getLongValue()   != 0;
				case BOOLEAN: return op.getBooleanValue();
				
				default: throw new HopsException("Invalid boolean value: "+op.getValueType());
			}
		}
		catch(Exception ex){
			//silently ignore error
		}
		
		return false;
	}

	public static double getDoubleValue( LiteralOp op )
		throws HopsException
	{
		switch( op.getValueType() )
		{
			case DOUBLE:  return op.getDoubleValue(); 
			case INT:	  return op.getLongValue();
			case BOOLEAN: return op.getBooleanValue() ? 1 : 0;
			
			default: throw new HopsException("Invalid double value: "+op.getValueType());
		}
	}
	
	public static double getDoubleValueSafe( LiteralOp op )
	{
		try
		{
			switch( op.getValueType() )
			{
				case DOUBLE:  return op.getDoubleValue(); 
				case INT:	  return op.getLongValue();
				case BOOLEAN: return op.getBooleanValue() ? 1 : 0;
				
				default: throw new HopsException("Invalid double value: "+op.getValueType());
			}
		}
		catch(Exception ex){
			//silently ignore error
		}
		
		return Double.MAX_VALUE;
	}
	
	/**
	 * Return the int value of a LiteralOp (as a long).
	 *
	 * Note: For comparisons, this is *only* to be used in situations
	 * in which the value is absolutely guaranteed to be an integer.
	 * Otherwise, a safer alternative is `getDoubleValue`.
	 * 
	 * @param op literal operator
	 * @return long value of literator op
	 * @throws HopsException if HopsException occurs
	 */
	public static long getIntValue( LiteralOp op )
		throws HopsException
	{
		switch( op.getValueType() )
		{
			case DOUBLE:  return UtilFunctions.toLong(op.getDoubleValue()); 
			case INT:	  return op.getLongValue();
			case BOOLEAN: return op.getBooleanValue() ? 1 : 0;
			
			default: throw new HopsException("Invalid int value: "+op.getValueType());
		}
	}
	
	public static long getIntValueSafe( LiteralOp op )
	{
		try
		{
			switch( op.getValueType() )
			{
				case DOUBLE:  return UtilFunctions.toLong(op.getDoubleValue()); 
				case INT:	  return op.getLongValue();
				case BOOLEAN: return op.getBooleanValue() ? 1 : 0;
				default:
					throw new RuntimeException("Invalid int value: "+op.getValueType());
			}
		}
		catch(Exception ex){
			//silently ignore error
		}
		
		return Long.MAX_VALUE;
	}
	
	public static boolean isLiteralOfValue( Hop hop, double val ) {
		return (hop instanceof LiteralOp 
			&& (hop.getValueType()==ValueType.DOUBLE || hop.getValueType()==ValueType.INT)
			&& getDoubleValueSafe((LiteralOp)hop)==val);
	}
	
	public static ScalarObject getScalarObject( LiteralOp op )
	{
		try {
			return ScalarObjectFactory
				.createScalarObject(op.getValueType(), op);
		}
		catch(Exception ex) {
			throw new RuntimeException("Failed to create scalar object for constant. Continue.", ex);
		}
	}
	

	///////////////////////////////////
	// hop dag transformations
	
	

	public static int getChildReferencePos( Hop parent, Hop child ) {
		return parent.getInput().indexOf(child);
	}
	
	public static void removeChildReference( Hop parent, Hop child ) {
		parent.getInput().remove( child );
		child.getParent().remove( parent );
	}
	
	public static void removeChildReferenceByPos( Hop parent, Hop child, int posChild ) {
		parent.getInput().remove( posChild );
		child.getParent().remove( parent );
	}

	public static void removeAllChildReferences( Hop parent )
	{
		//remove parent reference from all childs
		for( Hop child : parent.getInput() )
			child.getParent().remove(parent);
		
		//remove all child references
		parent.getInput().clear();
	}
	
	public static void addChildReference( Hop parent, Hop child ) {
		parent.getInput().add( child );
		child.getParent().add( parent );
	}
	
	public static void addChildReference( Hop parent, Hop child, int pos ){
		parent.getInput().add( pos, child );
		child.getParent().add( parent );
	}

	/**
	 * Replace an old Hop with a replacement Hop.
	 * If the old Hop has no parents, then return the replacement.
	 * Otherwise rewire each of the Hop's parents into the replacement and return the replacement.
	 * @param hold To be replaced
	 * @param hnew The replacement
	 * @return hnew
	 */
	public static Hop rewireAllParentChildReferences( Hop hold, Hop hnew ) {
		ArrayList<Hop> parents = hold.getParent();
		while (!parents.isEmpty())
			HopRewriteUtils.replaceChildReference(parents.get(0), hold, hnew);
		return hnew;
	}
	
	public static void replaceChildReference( Hop parent, Hop inOld, Hop inNew ) {
		int pos = getChildReferencePos(parent, inOld);
		removeChildReferenceByPos(parent, inOld, pos);
		addChildReference(parent, inNew, pos);
		parent.refreshSizeInformation();
	}
	
	public static void replaceChildReference( Hop parent, Hop inOld, Hop inNew, int pos ) {
		replaceChildReference(parent, inOld, inNew, pos, true);
	}
	
	public static void replaceChildReference( Hop parent, Hop inOld, Hop inNew, int pos, boolean refresh ) {
		removeChildReferenceByPos(parent, inOld, pos);
		addChildReference(parent, inNew, pos);
		if( refresh )
			parent.refreshSizeInformation();
	}
	
	public static void cleanupUnreferenced( Hop... inputs ) {
		for( Hop input : inputs )
			if( input.getParent().isEmpty() )
				removeAllChildReferences(input);
	}
	
	public static Hop getOtherInput(Hop hop, Hop input) {
		for( Hop c : hop.getInput() )
			if( c != input )
				return c;
		return null;
	}
	
	public static Hop createDataGenOp( Hop input, double value ) 
		throws HopsException
	{		
		Hop rows = (input.getDim1()>0) ? new LiteralOp(input.getDim1()) : 
			       new UnaryOp("tmprows", DataType.SCALAR, ValueType.INT, OpOp1.NROW, input);
		Hop cols = (input.getDim2()>0) ? new LiteralOp(input.getDim2()) :
			       new UnaryOp("tmpcols", DataType.SCALAR, ValueType.INT, OpOp1.NCOL, input);
		Hop val = new LiteralOp(value);
		
		HashMap<String, Hop> params = new HashMap<>();
		params.put(DataExpression.RAND_ROWS, rows);
		params.put(DataExpression.RAND_COLS, cols);
		params.put(DataExpression.RAND_MIN, val);
		params.put(DataExpression.RAND_MAX, val);
		params.put(DataExpression.RAND_PDF, new LiteralOp(DataExpression.RAND_PDF_UNIFORM));
		params.put(DataExpression.RAND_LAMBDA, new LiteralOp(-1.0));
		params.put(DataExpression.RAND_SPARSITY, new LiteralOp(1.0));		
		params.put(DataExpression.RAND_SEED, new LiteralOp(DataGenOp.UNSPECIFIED_SEED) );
		
		//note internal refresh size information
		Hop datagen = new DataGenOp(DataGenMethod.RAND, new DataIdentifier("tmp"), params);
		datagen.setOutputBlocksizes(input.getRowsInBlock(), input.getColsInBlock());
		copyLineNumbers(input, datagen);
		
		if( value==0 )
			datagen.setNnz(0);
			
		return datagen;
	}
	
	/**
	 * Assumes that min and max are literal ops, needs to be checked from outside.
	 * 
	 * @param inputGen input data gen op
	 * @param scale the scale
	 * @param shift the shift
	 * @return data gen op
	 * @throws HopsException if HopsException occurs
	 */
	public static DataGenOp copyDataGenOp( DataGenOp inputGen, double scale, double shift ) 
		throws HopsException
	{		
		HashMap<String, Integer> params = inputGen.getParamIndexMap();
		Hop rows = inputGen.getInput().get(params.get(DataExpression.RAND_ROWS));
		Hop cols = inputGen.getInput().get(params.get(DataExpression.RAND_COLS));
		Hop min = inputGen.getInput().get(params.get(DataExpression.RAND_MIN));
		Hop max = inputGen.getInput().get(params.get(DataExpression.RAND_MAX));
		Hop pdf = inputGen.getInput().get(params.get(DataExpression.RAND_PDF));
		Hop mean = inputGen.getInput().get(params.get(DataExpression.RAND_LAMBDA));
		Hop sparsity = inputGen.getInput().get(params.get(DataExpression.RAND_SPARSITY));
		Hop seed = inputGen.getInput().get(params.get(DataExpression.RAND_SEED));
		
		//check for literal ops
		if( !(min instanceof LiteralOp) || !(max instanceof LiteralOp))
			return null;
		
		//scale and shift
		double smin = getDoubleValue((LiteralOp) min);
		double smax = getDoubleValue((LiteralOp) max);
		smin = smin * scale + shift;
		smax = smax * scale + shift;
		
		Hop sminHop = new LiteralOp(smin);
		Hop smaxHop = new LiteralOp(smax);
		
		HashMap<String, Hop> params2 = new HashMap<>();
		params2.put(DataExpression.RAND_ROWS, rows);
		params2.put(DataExpression.RAND_COLS, cols);
		params2.put(DataExpression.RAND_MIN, sminHop);
		params2.put(DataExpression.RAND_MAX, smaxHop);
		params2.put(DataExpression.RAND_PDF, pdf);
		params2.put(DataExpression.RAND_LAMBDA, mean);
		params2.put(DataExpression.RAND_SPARSITY, sparsity);
		params2.put(DataExpression.RAND_SEED, seed );
		
		//note internal refresh size information
		DataGenOp datagen = new DataGenOp(DataGenMethod.RAND, new DataIdentifier("tmp"), params2);
		datagen.setOutputBlocksizes(inputGen.getRowsInBlock(), inputGen.getColsInBlock());
		copyLineNumbers(inputGen, datagen);
		
		if( smin==0 && smax==0 )
			datagen.setNnz(0);
			
		return datagen;
	}
	
	public static Hop createDataGenOp( Hop rowInput, Hop colInput, double value ) 
		throws HopsException
	{		
		Hop rows = (rowInput.getDim1()>0) ? new LiteralOp(rowInput.getDim1()) : 
			       new UnaryOp("tmprows", DataType.SCALAR, ValueType.INT, OpOp1.NROW, rowInput);
		Hop cols = (colInput.getDim2()>0) ? new LiteralOp(colInput.getDim2()) :
			       new UnaryOp("tmpcols", DataType.SCALAR, ValueType.INT, OpOp1.NCOL, colInput);
		Hop val = new LiteralOp(value);
		
		HashMap<String, Hop> params = new HashMap<>();
		params.put(DataExpression.RAND_ROWS, rows);
		params.put(DataExpression.RAND_COLS, cols);
		params.put(DataExpression.RAND_MIN, val);
		params.put(DataExpression.RAND_MAX, val);
		params.put(DataExpression.RAND_PDF, new LiteralOp(DataExpression.RAND_PDF_UNIFORM));
		params.put(DataExpression.RAND_LAMBDA, new LiteralOp(-1.0));
		params.put(DataExpression.RAND_SPARSITY, new LiteralOp(1.0));		
		params.put(DataExpression.RAND_SEED, new LiteralOp(DataGenOp.UNSPECIFIED_SEED) );
		
		//note internal refresh size information
		Hop datagen = new DataGenOp(DataGenMethod.RAND, new DataIdentifier("tmp"), params);
		datagen.setOutputBlocksizes(rowInput.getRowsInBlock(), colInput.getColsInBlock());
		copyLineNumbers(rowInput, datagen);
		
		if( value==0 )
			datagen.setNnz(0);
			
		return datagen;
	}
	
	public static Hop createDataGenOp( Hop rowInput, boolean tRowInput, Hop colInput, boolean tColInput, double value ) 
		throws HopsException
	{		
		long nrow = tRowInput ? rowInput.getDim2() : rowInput.getDim1();
		long ncol = tColInput ? colInput.getDim1() : rowInput.getDim2();
		
		Hop rows = (nrow>0) ? new LiteralOp(nrow) : 
			       new UnaryOp("tmprows", DataType.SCALAR, ValueType.INT, tRowInput?OpOp1.NCOL:OpOp1.NROW, rowInput);
		Hop cols = (ncol>0) ? new LiteralOp(ncol) :
			       new UnaryOp("tmpcols", DataType.SCALAR, ValueType.INT, tColInput?OpOp1.NROW:OpOp1.NCOL, colInput);
		Hop val = new LiteralOp(value);
		
		HashMap<String, Hop> params = new HashMap<>();
		params.put(DataExpression.RAND_ROWS, rows);
		params.put(DataExpression.RAND_COLS, cols);
		params.put(DataExpression.RAND_MIN, val);
		params.put(DataExpression.RAND_MAX, val);
		params.put(DataExpression.RAND_PDF, new LiteralOp(DataExpression.RAND_PDF_UNIFORM));
		params.put(DataExpression.RAND_LAMBDA,new LiteralOp(-1.0));
		params.put(DataExpression.RAND_SPARSITY, new LiteralOp(1.0));		
		params.put(DataExpression.RAND_SEED, new LiteralOp(DataGenOp.UNSPECIFIED_SEED) );
		
		//note internal refresh size information
		Hop datagen = new DataGenOp(DataGenMethod.RAND, new DataIdentifier("tmp"), params);
		datagen.setOutputBlocksizes(rowInput.getRowsInBlock(), colInput.getColsInBlock());
		copyLineNumbers(rowInput, datagen);
		
		if( value==0 )
			datagen.setNnz(0);
			
		return datagen;
	}
	
	public static Hop createDataGenOpByVal( Hop rowInput, Hop colInput, double value ) 
		throws HopsException
	{		
		Hop val = new LiteralOp(value);
		
		HashMap<String, Hop> params = new HashMap<>();
		params.put(DataExpression.RAND_ROWS, rowInput);
		params.put(DataExpression.RAND_COLS, colInput);
		params.put(DataExpression.RAND_MIN, val);
		params.put(DataExpression.RAND_MAX, val);
		params.put(DataExpression.RAND_PDF, new LiteralOp(DataExpression.RAND_PDF_UNIFORM));
		params.put(DataExpression.RAND_LAMBDA, new LiteralOp(-1.0));
		params.put(DataExpression.RAND_SPARSITY, new LiteralOp(1.0));		
		params.put(DataExpression.RAND_SEED, new LiteralOp(DataGenOp.UNSPECIFIED_SEED) );
		
		//note internal refresh size information
		Hop datagen = new DataGenOp(DataGenMethod.RAND, new DataIdentifier("tmp"), params);
		datagen.setOutputBlocksizes(rowInput.getRowsInBlock(), colInput.getColsInBlock());
		copyLineNumbers(rowInput, datagen);
		
		if( value==0 )
			datagen.setNnz(0);
			
		return datagen;
	}
	
	public static boolean isDataGenOp(Hop hop, DataGenMethod... ops) {
		return (hop instanceof DataGenOp
			&& ArrayUtils.contains(ops, ((DataGenOp)hop).getOp()));
	}
<<<<<<< HEAD

=======
	
	public static boolean isDataGenOpWithConstantValue(Hop hop) {
		return hop instanceof DataGenOp
			&& ((DataGenOp)hop).getOp()==DataGenMethod.RAND
			&& ((DataGenOp)hop).hasConstantValue();
	}
	
>>>>>>> 8f786aa2
	public static boolean isDataGenOpWithConstantValue(Hop hop, double value) {
		return hop instanceof DataGenOp
			&& ((DataGenOp)hop).getOp()==DataGenMethod.RAND
			&& ((DataGenOp)hop).hasConstantValue(value);
	}
<<<<<<< HEAD

=======
	
	public static Hop getDataGenOpConstantValue(Hop hop) {
		return ((DataGenOp) hop).getConstantValue();
	} 
	
>>>>>>> 8f786aa2
	public static ReorgOp createTranspose(Hop input) {
		return createReorg(input, ReOrgOp.TRANSPOSE);
	}
	
	public static ReorgOp createReorg(Hop input, ReOrgOp rop)
	{
		ReorgOp transpose = new ReorgOp(input.getName(), input.getDataType(), input.getValueType(), rop, input);
		transpose.setOutputBlocksizes(input.getRowsInBlock(), input.getColsInBlock());
		copyLineNumbers(input, transpose);
		transpose.refreshSizeInformation();	
		
		return transpose;
	}
	
	public static UnaryOp createUnary(Hop input, OpOp1 type) 
	{
		DataType dt = (type==OpOp1.CAST_AS_SCALAR) ? DataType.SCALAR : 
			(type==OpOp1.CAST_AS_MATRIX) ? DataType.MATRIX : input.getDataType();
		ValueType vt = (type==OpOp1.CAST_AS_MATRIX) ? ValueType.DOUBLE : input.getValueType();
		UnaryOp unary = new UnaryOp(input.getName(), dt, vt, type, input);
		unary.setOutputBlocksizes(input.getRowsInBlock(), input.getColsInBlock());
		if( type == OpOp1.CAST_AS_SCALAR || type == OpOp1.CAST_AS_MATRIX ) {
			int dim = (type==OpOp1.CAST_AS_SCALAR) ? 0 : 1;
			int blksz = (type==OpOp1.CAST_AS_SCALAR) ? 0 : ConfigurationManager.getBlocksize();
			setOutputParameters(unary, dim, dim, blksz, blksz, -1);		
		}
		
		copyLineNumbers(input, unary);
		unary.refreshSizeInformation();	
		
		return unary;
	}
	
	public static BinaryOp createBinaryMinus(Hop input) {
		return createBinary(new LiteralOp(0), input, OpOp2.MINUS);
	}
	
	public static BinaryOp createBinary(Hop input1, Hop input2, OpOp2 op)
	{
		return createBinary(input1, input2, op, false);
	}

	public static BinaryOp createBinary(Hop input1, Hop input2, OpOp2 op, boolean outer){
		Hop mainInput = input1.getDataType().isMatrix() ? input1 : 
			input2.getDataType().isMatrix() ? input2 : input1;
		BinaryOp bop = new BinaryOp(mainInput.getName(), mainInput.getDataType(), 
			mainInput.getValueType(), op, input1, input2);
		//cleanup value type for relational operations
		if( bop.isPPredOperation() && bop.getDataType().isScalar() )
			bop.setValueType(ValueType.BOOLEAN);
		// cleanup cbind, rbind
        if( bop.getDataType() == DataType.SCALAR && bop.getValueType() != ValueType.STRING
				&& input2.getValueType() == ValueType.STRING ) {
            bop.setValueType(ValueType.STRING);
        }
        bop.setOuterVectorOperation(outer);
        bop.setOutputBlocksizes(mainInput.getRowsInBlock(), mainInput.getColsInBlock());
		copyLineNumbers(mainInput, bop);
		bop.refreshSizeInformation();	
		return bop;
	}
	
	public static TernaryOp createTernary(Hop input1, Hop input2, Hop input3, OpOp3 op) {
		Hop mainInput = input1.getDataType().isMatrix() ? input1 :
			input2.getDataType().isMatrix() ? input3 : input1;
		TernaryOp top = new TernaryOp(mainInput.getName(), mainInput.getDataType(),
			mainInput.getValueType(), op, input1, input2, input3);
		top.setOutputBlocksizes(mainInput.getRowsInBlock(), mainInput.getColsInBlock());
		copyLineNumbers(mainInput, top);
		top.refreshSizeInformation();
		return top;
	}

	public static AggUnaryOp createSum( Hop input ) {
		return createAggUnaryOp(input, AggOp.SUM, Direction.RowCol);
	}
	
	public static AggUnaryOp createAggUnaryOp( Hop input, AggOp op, Direction dir ) {
		DataType dt = (dir==Direction.RowCol) ? DataType.SCALAR : input.getDataType();
		AggUnaryOp auop = new AggUnaryOp(input.getName(), dt, input.getValueType(), op, dir, input);
		auop.setOutputBlocksizes(input.getRowsInBlock(), input.getColsInBlock());
		copyLineNumbers(input, auop);
		auop.refreshSizeInformation();
		
		return auop;
	}
	
	public static AggBinaryOp createMatrixMultiply(Hop left, Hop right) {
		AggBinaryOp mmult = new AggBinaryOp(left.getName(), left.getDataType(), left.getValueType(), OpOp2.MULT, AggOp.SUM, left, right);
		mmult.setOutputBlocksizes(left.getRowsInBlock(), right.getColsInBlock());
		copyLineNumbers(left, mmult);
		mmult.refreshSizeInformation();
		
		return mmult;
	}
	
	public static ParameterizedBuiltinOp createParameterizedBuiltinOp(Hop input, HashMap<String,Hop> args, ParamBuiltinOp op) {
		ParameterizedBuiltinOp pbop = new ParameterizedBuiltinOp("tmp", DataType.MATRIX, ValueType.DOUBLE, op, args);
		pbop.setOutputBlocksizes(input.getRowsInBlock(), input.getColsInBlock());
		copyLineNumbers(input, pbop);
		pbop.refreshSizeInformation();
		
		return pbop;
	}
	
	public static Hop createScalarIndexing(Hop input, long rix, long cix) {
		Hop ix = createMatrixIndexing(input, rix, cix);
		return createUnary(ix, OpOp1.CAST_AS_SCALAR);
	}
	
	public static Hop createMatrixIndexing(Hop input, long rix, long cix) {
		LiteralOp row = new LiteralOp(rix);
		LiteralOp col = new LiteralOp(cix);
		IndexingOp ix = new IndexingOp("tmp", DataType.MATRIX, ValueType.DOUBLE, input, row, row, col, col, true, true);
		ix.setOutputBlocksizes(input.getRowsInBlock(), input.getColsInBlock());
		copyLineNumbers(input, ix);
		ix.refreshSizeInformation();
		return ix;
	}
	
	public static Hop createValueHop( Hop hop, boolean row ) 
		throws HopsException
	{
		Hop ret = null;
		if( row ){
			ret = (hop.getDim1()>0) ? new LiteralOp(hop.getDim1()) : 
			       new UnaryOp("tmprows", DataType.SCALAR, ValueType.INT, OpOp1.NROW, hop);
		}
		else{
			ret = (hop.getDim2()>0) ? new LiteralOp(hop.getDim2()) :
			       new UnaryOp("tmpcols", DataType.SCALAR, ValueType.INT, OpOp1.NCOL, hop);
		}
		
		return ret;
	}
	

	public static DataGenOp createSeqDataGenOp( Hop input ) 
		throws HopsException
	{
		return createSeqDataGenOp(input, true);
	}
	
	public static DataGenOp createSeqDataGenOp( Hop input, boolean asc ) 
		throws HopsException
	{		
		Hop to = (input.getDim1()>0) ? new LiteralOp(input.getDim1()) : 
			       new UnaryOp("tmprows", DataType.SCALAR, ValueType.INT, OpOp1.NROW, input);
		
		HashMap<String, Hop> params = new HashMap<>();
		if( asc ) {
			params.put(Statement.SEQ_FROM, new LiteralOp(1));
			params.put(Statement.SEQ_TO, to);
			params.put(Statement.SEQ_INCR, new LiteralOp(1));
		}
		else {
			params.put(Statement.SEQ_FROM, to);
			params.put(Statement.SEQ_TO, new LiteralOp(1));
			params.put(Statement.SEQ_INCR, new LiteralOp(-1));	
		}
		
		//note internal refresh size information
		DataGenOp datagen = new DataGenOp(DataGenMethod.SEQ, new DataIdentifier("tmp"), params);
		datagen.setOutputBlocksizes(input.getRowsInBlock(), input.getColsInBlock());
		copyLineNumbers(input, datagen);
		
		return datagen;
	}
	
	public static TernaryOp createTernaryOp(Hop mleft, Hop smid, Hop mright, OpOp3 op) {
		TernaryOp ternOp = new TernaryOp("tmp", DataType.MATRIX, ValueType.DOUBLE, op, mleft, smid, mright);
		ternOp.setOutputBlocksizes(mleft.getRowsInBlock(), mleft.getColsInBlock());
		copyLineNumbers(mleft, ternOp);
		ternOp.refreshSizeInformation();
		return ternOp;
	}
	
	public static DataOp createDataOp(String name, Hop input, DataOpTypes type) {
		DataOp dop = new DataOp(name, input.getDataType(), input.getValueType(), input, type, null);
		dop.setOutputBlocksizes(input.getRowsInBlock(), input.getColsInBlock());
		copyLineNumbers(input, dop);
		dop.refreshSizeInformation();
		return dop;
	}

	public static void setOutputParameters( Hop hop, long rlen, long clen, long brlen, long bclen, long nnz ) {
		hop.setDim1( rlen );
		hop.setDim2( clen );
		hop.setOutputBlocksizes(brlen, bclen );
		hop.setNnz( nnz );
	}
	
	public static void setOutputParametersForScalar( Hop hop ) {
		hop.setDataType(DataType.SCALAR);
		hop.setDim1( 0 );
		hop.setDim2( 0 );
		hop.setOutputBlocksizes(-1, -1 );
		hop.setNnz( -1 );
	}
	
	public static void refreshOutputParameters( Hop hnew, Hop hold ) {
		hnew.setDim1( hold.getDim1() );
		hnew.setDim2( hold.getDim2() );
		hnew.setOutputBlocksizes(hold.getRowsInBlock(), hold.getColsInBlock());
		hnew.refreshSizeInformation();
	}

	public static void copyLineNumbers(Hop src, Hop dest) {
		dest.setParseInfo(src);
	}

	public static void updateHopCharacteristics( Hop hop, long brlen, long bclen, Hop src )
	{
		updateHopCharacteristics(hop, brlen, bclen, new MemoTable(), src);
	}
	
	public static void updateHopCharacteristics( Hop hop, long brlen, long bclen, MemoTable memo, Hop src )
	{
		//update block sizes and dimensions  
		hop.setOutputBlocksizes(brlen, bclen);
		hop.refreshSizeInformation();
		
		//compute memory estimates (for exec type selection)
		hop.computeMemEstimate(memo);
		
		//update line numbers 
		HopRewriteUtils.copyLineNumbers(src, hop);
	}
	
	///////////////////////////////////
	// hop size information
	
	public static boolean isDimsKnown( Hop hop )
	{
		return ( hop.getDim1()>0 && hop.getDim2()>0 );
	}
	
	public static boolean isEmpty( Hop hop )
	{
		return ( hop.getNnz()==0 );
	}
	
	public static boolean isEqualSize( Hop hop1, Hop hop2 ) {
		return (hop1.dimsKnown() && hop2.dimsKnown()
				&& hop1.getDim1() == hop2.getDim1()
				&& hop1.getDim2() == hop2.getDim2());
	}
	
	public static boolean isEqualSize( Hop hop1, Hop... hops ) {
		boolean ret = hop1.dimsKnown();
		for( int i=0; i<hops.length && ret; i++ )
			ret &= isEqualSize(hop1, hops[i]);
		return ret;	
	}
	
	public static boolean isSingleBlock( Hop hop ) {
		return isSingleBlock(hop, true)
			&& isSingleBlock(hop, false);
	}
	
	
	/**
	 * Checks our BLOCKSIZE CONSTRAINT, w/ awareness of forced single node
	 * execution mode.
	 * 
	 * @param hop high-level operator
	 * @param cols true if cols
	 * @return true if single block
	 */
	public static boolean isSingleBlock( Hop hop, boolean cols )
	{
		//awareness of forced exec single node (e.g., standalone), where we can 
		//guarantee a single block independent of the size because always in CP.
		if( DMLScript.rtplatform == RUNTIME_PLATFORM.SINGLE_NODE ) {
			return true;
		}
		
		//check row- or column-wise single block constraint 
		return cols ? (hop.getDim2()>0 && hop.getDim2()<=hop.getColsInBlock())
				    : (hop.getDim1()>0 && hop.getDim1()<=hop.getRowsInBlock());
	}
	
	public static boolean isOuterProductLikeMM( Hop hop ) {
		return isMatrixMultiply(hop) && hop.dimsKnown() 
			&& hop.getInput().get(0).dimsKnown() && hop.getInput().get(1).dimsKnown()	
			&& hop.getInput().get(0).getDim1() > hop.getInput().get(0).getDim2()
			&& hop.getInput().get(1).getDim1() < hop.getInput().get(1).getDim2();
	}
	
	public static boolean isValidOuterBinaryOp( OpOp2 op ) {
		String opcode = Hop.getBinaryOpCode(op);
		return (Hop.getOpOp2ForOuterVectorOperation(opcode) == op);
	}

	public static boolean isSparse( Hop hop ) {
		return hop.dimsKnown(true) //dims and nnz known
			&& MatrixBlock.evalSparseFormatInMemory(hop.getDim1(), hop.getDim2(), hop.getNnz());
	}
	
	public static boolean isSparse( Hop hop, double threshold ) {
		return hop.getSparsity() < threshold;
	}
	
	public static boolean isEqualValue( LiteralOp hop1, LiteralOp hop2 ) 
		throws HopsException
	{
		//check for string (no defined double value)
		if(    hop1.getValueType()==ValueType.STRING 
			|| hop2.getValueType()==ValueType.STRING )
		{
			return false;
		}
		
		double val1 = getDoubleValue(hop1);
		double val2 = getDoubleValue(hop2);
		
		return ( val1 == val2 );
	}
	
	public static boolean isNotMatrixVectorBinaryOperation( Hop hop )
	{
		boolean ret = true;
		
		if( hop instanceof BinaryOp )
		{
			BinaryOp bop = (BinaryOp) hop;
			Hop left = bop.getInput().get(0);
			Hop right = bop.getInput().get(1);
			boolean mv = (left.getDim1()>1 && right.getDim1()==1)
					|| (left.getDim2()>1 && right.getDim2()==1);
			ret = isDimsKnown(bop) && !mv;
		}
		
		return ret;
	}

	public static boolean isTransposeOperation(Hop hop) {
		return (hop instanceof ReorgOp && ((ReorgOp)hop).getOp()==ReOrgOp.TRANSPOSE);
	}
	
	public static boolean isTransposeOperation(Hop hop, int maxParents) {
		return isTransposeOperation(hop) && hop.getParent().size() <= maxParents;
	}
	
	public static boolean containsTransposeOperation(ArrayList<Hop> hops) {
		boolean ret = false;
		for( Hop hop : hops )
			ret |= isTransposeOperation(hop);
		return ret;
	}
	
	public static boolean isTransposeOfItself(Hop hop1, Hop hop2) {
		return isTransposeOperation(hop1) && hop1.getInput().get(0) == hop2
			|| isTransposeOperation(hop2) && hop2.getInput().get(0) == hop1;	
	}
	
	public static boolean isTsmmInput(Hop input) {
		if( input.getParent().size()==2 )
			for(int i=0; i<2; i++)
				if( isMatrixMultiply(input.getParent().get(i)) && isTransposeOfItself(
					input.getParent().get(i).getInput().get(0), input.getParent().get(i).getInput().get(1)) )
					return true;
		return false;
	}
	
	public static boolean isBinary(Hop hop, OpOp2 type) {
		return hop instanceof BinaryOp && ((BinaryOp)hop).getOp()==type;
	}
	
	public static boolean isBinary(Hop hop, OpOp2... types) {
		return ( hop instanceof BinaryOp 
			&& ArrayUtils.contains(types, ((BinaryOp) hop).getOp()));
	}
	
	public static boolean isBinary(Hop hop, OpOp2 type, int maxParents) {
		return isBinary(hop, type) && hop.getParent().size() <= maxParents;
	}
	
	public static boolean isBinarySparseSafe(Hop hop) {
		if( !(hop instanceof BinaryOp) )
			return false;
		if( isBinary(hop, OpOp2.MULT) )
			return true;
		BinaryOp bop = (BinaryOp) hop;
		Hop lit = bop.getInput().get(0) instanceof LiteralOp ? bop.getInput().get(0) :
			bop.getInput().get(1) instanceof LiteralOp ? bop.getInput().get(1) : null;
		return lit != null && OptimizerUtils
			.isBinaryOpSparsityConditionalSparseSafe(bop.getOp(), (LiteralOp)lit);
	}

	public static boolean isBinaryMatrixScalarOperation(Hop hop) {
		return hop instanceof BinaryOp && 
			((hop.getInput().get(0).getDataType().isMatrix() && hop.getInput().get(1).getDataType().isScalar())
			||(hop.getInput().get(1).getDataType().isMatrix() && hop.getInput().get(0).getDataType().isScalar()));
	}
	
	public static boolean isBinaryMatrixMatrixOperation(Hop hop) {
		return hop instanceof BinaryOp 
			&& hop.getInput().get(0).getDataType().isMatrix() && hop.getInput().get(1).getDataType().isMatrix()
			&& hop.getInput().get(0).dimsKnown() && hop.getInput().get(0).getDim1() > 1 && hop.getInput().get(0).getDim2() > 1
			&& hop.getInput().get(1).dimsKnown() && hop.getInput().get(1).getDim1() > 1 && hop.getInput().get(1).getDim2() > 1;
	}
	
	public static boolean isBinaryMatrixMatrixOperationWithSharedInput(Hop hop) {
		boolean ret = isBinaryMatrixMatrixOperation(hop);
		ret = ret && (rContainsInput(hop.getInput().get(0), hop.getInput().get(1), new HashSet<Long>())
				|| rContainsInput(hop.getInput().get(1), hop.getInput().get(0), new HashSet<Long>()));
		return ret;
	}
	
	public static boolean containsInput(Hop current, Hop probe) {
		return rContainsInput(current, probe, new HashSet<Long>());
	}

	private static boolean rContainsInput(Hop current, Hop probe, HashSet<Long> memo) {
		if( memo.contains(current.getHopID()) )
			return false;
		boolean ret = false;
		for( int i=0; i<current.getInput().size() && !ret; i++ )
			ret |= rContainsInput(current.getInput().get(i), probe, memo);
		ret |= (current == probe);
		memo.add(current.getHopID());
		return ret;
	}
	
	public static boolean isData(Hop hop, DataOpTypes type) {
		return hop instanceof DataOp
			&& ((DataOp)hop).getDataOpType()==type;
	}

	public static boolean isBinaryMatrixColVectorOperation(Hop hop) {
		return hop instanceof BinaryOp 
			&& hop.getInput().get(0).getDataType().isMatrix() && hop.getInput().get(1).getDataType().isMatrix()
			&& hop.getInput().get(0).dimsKnown() && hop.getInput().get(1).dimsKnown() && hop.getInput().get(1).getDim2() == 1;
	}
	
	public static boolean isUnary(Hop hop, OpOp1 type) {
		return hop instanceof UnaryOp && ((UnaryOp)hop).getOp()==type;
	}
	
	public static boolean isUnary(Hop hop, OpOp1 type, int maxParents) {
		return isUnary(hop, type) && hop.getParent().size() <= maxParents;
	}
	
	public static boolean isUnary(Hop hop, OpOp1... types) {
		return ( hop instanceof UnaryOp 
			&& ArrayUtils.contains(types, ((UnaryOp) hop).getOp()));
	}
	
	public static boolean isMatrixMultiply(Hop hop) {
		return hop instanceof AggBinaryOp && ((AggBinaryOp)hop).isMatrixMultiply();
	}
	
	public static boolean isAggUnaryOp(Hop hop, AggOp...op) {
		if( !(hop instanceof AggUnaryOp) )
			return false;
		AggOp hopOp = ((AggUnaryOp)hop).getOp();
		return ArrayUtils.contains(op, hopOp);
	}
	
	public static boolean isSum(Hop hop) {
		return (hop instanceof AggUnaryOp && ((AggUnaryOp)hop).getOp()==AggOp.SUM);
	}
	
	public static boolean isSumSq(Hop hop) {
		return (hop instanceof AggUnaryOp && ((AggUnaryOp)hop).getOp()==AggOp.SUM_SQ);
	}
	
	public static boolean isNonZeroIndicator(Hop pred, Hop hop )
	{
		if( pred instanceof BinaryOp && ((BinaryOp)pred).getOp()==OpOp2.NOTEQUAL
			&& pred.getInput().get(0) == hop //depend on common subexpression elimination
			&& pred.getInput().get(1) instanceof LiteralOp
			&& HopRewriteUtils.getDoubleValueSafe((LiteralOp)pred.getInput().get(1))==0 )
		{
			return true;
		}
		
		return false;
	}

	public static boolean checkInputDataTypes(Hop hop, DataType... dt) {
		for( int i=0; i<hop.getInput().size(); i++ )
			if( hop.getInput().get(i).getDataType() != dt[i] )
				return false;
		return true;
	}
	
	public static boolean isFullColumnIndexing(LeftIndexingOp hop) {
		return hop.isColLowerEqualsUpper()
			&& isLiteralOfValue(hop.getInput().get(2), 1)
			&& isLiteralOfValue(hop.getInput().get(3), hop.getDim1());
		//TODO extend by input/output size conditions, which are currently
		//invalid due to temporarily incorrect size information
	}

	public static boolean isFullRowIndexing(LeftIndexingOp hop) {
		return hop.isRowLowerEqualsUpper()
			&& isLiteralOfValue(hop.getInput().get(4), 1)
			&& isLiteralOfValue(hop.getInput().get(5), hop.getDim2());
		//TODO extend by input/output size conditions (see above)
	}
	
	public static boolean isColumnRangeIndexing(IndexingOp hop) {
		return ((isLiteralOfValue(hop.getInput().get(1), 1)
			&& isLiteralOfValue(hop.getInput().get(2), hop.getDim1()))
			|| hop.getDim1() == hop.getInput().get(0).getDim1())
			&& isLiteralOfValue(hop.getInput().get(3), 1)
			&& hop.getInput().get(4) instanceof LiteralOp;
	}
	
	public static boolean isScalarMatrixBinaryMult( Hop hop ) {
		return hop instanceof BinaryOp && ((BinaryOp)hop).getOp()==OpOp2.MULT
			&& ((hop.getInput().get(0).getDataType()==DataType.SCALAR && hop.getInput().get(1).getDataType()==DataType.MATRIX)
			|| (hop.getInput().get(0).getDataType()==DataType.MATRIX && hop.getInput().get(1).getDataType()==DataType.SCALAR));
	}
	
	public static boolean isBasic1NSequence(Hop hop) {
		if( hop instanceof DataGenOp && ((DataGenOp)hop).getOp() == DataGenMethod.SEQ  ) {
			DataGenOp dgop = (DataGenOp) hop;
			Hop from = dgop.getInput().get(dgop.getParamIndex(Statement.SEQ_FROM));
			Hop incr = dgop.getInput().get(dgop.getParamIndex(Statement.SEQ_INCR));
			return (from instanceof LiteralOp && getDoubleValueSafe((LiteralOp)from)==1)
				&&(incr instanceof LiteralOp && getDoubleValueSafe((LiteralOp)incr)==1);
		}
		return false;
	}
	
	public static boolean isBasic1NSequence(Hop seq, Hop input, boolean row) {
		if( seq instanceof DataGenOp && ((DataGenOp)seq).getOp() == DataGenMethod.SEQ  ) {
			DataGenOp dgop = (DataGenOp) seq;
			Hop from = dgop.getInput().get(dgop.getParamIndex(Statement.SEQ_FROM));
			Hop to = dgop.getInput().get(dgop.getParamIndex(Statement.SEQ_TO));
			Hop incr = dgop.getInput().get(dgop.getParamIndex(Statement.SEQ_INCR));
			return isLiteralOfValue(from, 1) && isLiteralOfValue(incr, 1)
				&& (isLiteralOfValue(to, row?input.getDim1():input.getDim2())
					|| (to instanceof UnaryOp && ((UnaryOp)to).getOp()==(row?
						OpOp1.NROW:OpOp1.NCOL) && to.getInput().get(0)==input));
		}
		return false;
	}
	
	public static boolean isBasicN1Sequence(Hop hop)
	{
		boolean ret = false;
		
		if( hop instanceof DataGenOp )
		{
			DataGenOp dgop = (DataGenOp) hop;
			if( dgop.getOp() == DataGenMethod.SEQ ){
				Hop to = dgop.getInput().get(dgop.getParamIndex(Statement.SEQ_TO));
				Hop incr = dgop.getInput().get(dgop.getParamIndex(Statement.SEQ_INCR));
				ret = (to instanceof LiteralOp && getDoubleValueSafe((LiteralOp)to)==1)
					&&(incr instanceof LiteralOp && getDoubleValueSafe((LiteralOp)incr)==-1);
			}
		}
		
		return ret;
	}

	public static Hop getBasic1NSequenceMax(Hop hop)
		throws HopsException
	{
		if( isDataGenOp(hop, DataGenMethod.SEQ) ) {
			DataGenOp dgop = (DataGenOp) hop;
			return dgop.getInput()
				.get(dgop.getParamIndex(Statement.SEQ_TO));
		}
		
		throw new HopsException("Failed to retrieve 'to' argument from basic 1-N sequence.");
	}
	
	
	public static boolean hasOnlyWriteParents( Hop hop, boolean inclTransient, boolean inclPersistent )
	{
		boolean ret = true;
		
		ArrayList<Hop> parents = hop.getParent();
		for( Hop p : parents )
		{
			if( inclTransient && inclPersistent )
				ret &= ( p instanceof DataOp && (((DataOp)p).getDataOpType()==DataOpTypes.TRANSIENTWRITE
				|| ((DataOp)p).getDataOpType()==DataOpTypes.PERSISTENTWRITE));
			else if(inclTransient)
				ret &= ( p instanceof DataOp && ((DataOp)p).getDataOpType()==DataOpTypes.TRANSIENTWRITE);
			else if(inclPersistent)
				ret &= ( p instanceof DataOp && ((DataOp)p).getDataOpType()==DataOpTypes.PERSISTENTWRITE);
		}
			
				
		return ret;
	}
	
	public static boolean alwaysRequiresReblock(Hop hop) {
		return (hop instanceof DataOp
			&& ((DataOp)hop).getDataOpType()==DataOpTypes.PERSISTENTREAD
			 && ((DataOp)hop).getInputFormatType()!=FileFormatTypes.BINARY);
	}
	
	public static boolean containsOp(ArrayList<Hop> candidates, Class<? extends Hop> clazz) {
		if( candidates != null )
			for( Hop cand : candidates )
				if( cand.getClass().equals(clazz) )
					return true;
		return false;
	}

	public static boolean rHasSimpleReadChain(Hop root, String var)
	{
		if( root.isVisited() )
			return false;

		boolean ret = false;
		
		//handle leaf node for variable
		if( root instanceof DataOp && ((DataOp)root).isRead()
			&& root.getName().equals(var) )
		{
			ret = (root.getParent().size()<=1);
		}
		
		//recursively process childs (on the entire path to var, all
		//intermediates are supposed to have at most one consumer, but
		//side-ways inputs can have arbitrary dag structures)
		for( Hop c : root.getInput() ) {
			if( rHasSimpleReadChain(c, var) )
				ret |= root.getParent().size()<=1;
		}
		
		root.setVisited();
		return ret;
	}
	
	public static boolean rContainsRead(Hop root, String var, boolean includeMetaOp)
	{
		if( root.isVisited() )
			return false;

		boolean ret = false;
		
		//handle leaf node for variable
		if( root instanceof DataOp && ((DataOp)root).isRead()
			&& root.getName().equals(var) )
		{
			boolean onlyMetaOp = true;
			if( !includeMetaOp ){
				for( Hop p : root.getParent() ) {
					onlyMetaOp &= (p instanceof UnaryOp 
							&& (((UnaryOp)p).getOp()==OpOp1.NROW 
							|| ((UnaryOp)p).getOp()==OpOp1.NCOL) ); 
				}
				ret = !onlyMetaOp;
			}
			else
				ret = true;
		}
		
		//recursively process childs
		for( Hop c : root.getInput() )
			ret |= rContainsRead(c, var, includeMetaOp);
		
		root.setVisited();
		return ret;
	}
	
	//////////////////////////////////////
	// utils for lookup tables
	
	public static boolean isValidOp( AggOp input, AggOp... validTab ) {
		return ArrayUtils.contains(validTab, input);
	}
	
	public static boolean isValidOp( OpOp1 input, OpOp1... validTab ) {
		return ArrayUtils.contains(validTab, input);
	}
	
	public static boolean isValidOp( OpOp2 input, OpOp2... validTab ) {
		return ArrayUtils.contains(validTab, input);
	}
	
	public static boolean isValidOp( ReOrgOp input, ReOrgOp... validTab ) {
		return ArrayUtils.contains(validTab, input);
	}
	
	public static boolean isValidOp( ParamBuiltinOp input, ParamBuiltinOp... validTab ) {
		return ArrayUtils.contains(validTab, input);
	}
	
	public static int getValidOpPos( OpOp2 input, OpOp2... validTab ) {
		return ArrayUtils.indexOf(validTab, input);
	}
	
	/**
	 * Compares the size of outputs from hop1 and hop2, in terms of number
	 * of matrix cells. 
	 * 
	 * @param hop1 high-level operator 1
	 * @param hop2 high-level operator 2
	 * @return 0 if sizes are equal, &lt;0 for hop1&lt;hop2, &gt;0 for hop1&gt;hop2.
	 */
	public static int compareSize( Hop hop1, Hop hop2 ) {
		long size1 = hop1.getDim1() * hop1.getDim2();
		long size2 = hop2.getDim1() * hop2.getDim2();
		return Long.compare(size1, size2);
	}
	
	public static boolean isLastLevelStatementBlock(StatementBlock sb) {
		return !(sb instanceof FunctionStatementBlock 
			|| sb instanceof WhileStatementBlock
			|| sb instanceof IfStatementBlock
			|| sb instanceof ForStatementBlock); //incl parfor
	}
}<|MERGE_RESOLUTION|>--- conflicted
+++ resolved
@@ -470,34 +470,26 @@
 	}
 	
 	public static boolean isDataGenOp(Hop hop, DataGenMethod... ops) {
-		return (hop instanceof DataGenOp
+		return (hop instanceof DataGenOp 
 			&& ArrayUtils.contains(ops, ((DataGenOp)hop).getOp()));
 	}
-<<<<<<< HEAD
-
-=======
-	
+
 	public static boolean isDataGenOpWithConstantValue(Hop hop) {
 		return hop instanceof DataGenOp
 			&& ((DataGenOp)hop).getOp()==DataGenMethod.RAND
 			&& ((DataGenOp)hop).hasConstantValue();
 	}
-	
->>>>>>> 8f786aa2
+
 	public static boolean isDataGenOpWithConstantValue(Hop hop, double value) {
 		return hop instanceof DataGenOp
 			&& ((DataGenOp)hop).getOp()==DataGenMethod.RAND
 			&& ((DataGenOp)hop).hasConstantValue(value);
 	}
-<<<<<<< HEAD
-
-=======
-	
+
 	public static Hop getDataGenOpConstantValue(Hop hop) {
 		return ((DataGenOp) hop).getConstantValue();
-	} 
-	
->>>>>>> 8f786aa2
+	}
+
 	public static ReorgOp createTranspose(Hop input) {
 		return createReorg(input, ReOrgOp.TRANSPOSE);
 	}
@@ -535,12 +527,11 @@
 		return createBinary(new LiteralOp(0), input, OpOp2.MINUS);
 	}
 	
-	public static BinaryOp createBinary(Hop input1, Hop input2, OpOp2 op)
-	{
+	public static BinaryOp createBinary(Hop input1, Hop input2, OpOp2 op) {
 		return createBinary(input1, input2, op, false);
 	}
-
-	public static BinaryOp createBinary(Hop input1, Hop input2, OpOp2 op, boolean outer){
+	
+	public static BinaryOp createBinary(Hop input1, Hop input2, OpOp2 op, boolean outer) {
 		Hop mainInput = input1.getDataType().isMatrix() ? input1 : 
 			input2.getDataType().isMatrix() ? input2 : input1;
 		BinaryOp bop = new BinaryOp(mainInput.getName(), mainInput.getDataType(), 
@@ -682,7 +673,7 @@
 		dop.refreshSizeInformation();
 		return dop;
 	}
-
+	
 	public static void setOutputParameters( Hop hop, long rlen, long clen, long brlen, long bclen, long nnz ) {
 		hop.setDim1( rlen );
 		hop.setDim2( clen );
@@ -791,7 +782,7 @@
 		String opcode = Hop.getBinaryOpCode(op);
 		return (Hop.getOpOp2ForOuterVectorOperation(opcode) == op);
 	}
-
+	
 	public static boolean isSparse( Hop hop ) {
 		return hop.dimsKnown(true) //dims and nnz known
 			&& MatrixBlock.evalSparseFormatInMemory(hop.getDim1(), hop.getDim2(), hop.getNnz());
@@ -800,8 +791,8 @@
 	public static boolean isSparse( Hop hop, double threshold ) {
 		return hop.getSparsity() < threshold;
 	}
-	
-	public static boolean isEqualValue( LiteralOp hop1, LiteralOp hop2 ) 
+
+	public static boolean isEqualValue( LiteralOp hop1, LiteralOp hop2 )
 		throws HopsException
 	{
 		//check for string (no defined double value)
@@ -887,7 +878,7 @@
 		return lit != null && OptimizerUtils
 			.isBinaryOpSparsityConditionalSparseSafe(bop.getOp(), (LiteralOp)lit);
 	}
-
+	
 	public static boolean isBinaryMatrixScalarOperation(Hop hop) {
 		return hop instanceof BinaryOp && 
 			((hop.getInput().get(0).getDataType().isMatrix() && hop.getInput().get(1).getDataType().isScalar())
@@ -909,9 +900,9 @@
 	}
 	
 	public static boolean containsInput(Hop current, Hop probe) {
-		return rContainsInput(current, probe, new HashSet<Long>());
-	}
-
+		return rContainsInput(current, probe, new HashSet<Long>());	
+	}
+	
 	private static boolean rContainsInput(Hop current, Hop probe, HashSet<Long> memo) {
 		if( memo.contains(current.getHopID()) )
 			return false;
@@ -927,7 +918,7 @@
 		return hop instanceof DataOp
 			&& ((DataOp)hop).getDataOpType()==type;
 	}
-
+	
 	public static boolean isBinaryMatrixColVectorOperation(Hop hop) {
 		return hop instanceof BinaryOp 
 			&& hop.getInput().get(0).getDataType().isMatrix() && hop.getInput().get(1).getDataType().isMatrix()
@@ -993,7 +984,7 @@
 		//TODO extend by input/output size conditions, which are currently
 		//invalid due to temporarily incorrect size information
 	}
-
+	
 	public static boolean isFullRowIndexing(LeftIndexingOp hop) {
 		return hop.isRowLowerEqualsUpper()
 			&& isLiteralOfValue(hop.getInput().get(4), 1)
@@ -1058,7 +1049,7 @@
 		return ret;
 	}
 
-	public static Hop getBasic1NSequenceMax(Hop hop)
+	public static Hop getBasic1NSequenceMax(Hop hop) 
 		throws HopsException
 	{
 		if( isDataGenOp(hop, DataGenMethod.SEQ) ) {
@@ -1104,7 +1095,7 @@
 					return true;
 		return false;
 	}
-
+	
 	public static boolean rHasSimpleReadChain(Hop root, String var)
 	{
 		if( root.isVisited() )
