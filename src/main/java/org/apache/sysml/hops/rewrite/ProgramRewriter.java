/*
 * Licensed to the Apache Software Foundation (ASF) under one
 * or more contributor license agreements.  See the NOTICE file
 * distributed with this work for additional information
 * regarding copyright ownership.  The ASF licenses this file
 * to you under the Apache License, Version 2.0 (the
 * "License"); you may not use this file except in compliance
 * with the License.  You may obtain a copy of the License at
 * 
 *   http://www.apache.org/licenses/LICENSE-2.0
 * 
 * Unless required by applicable law or agreed to in writing,
 * software distributed under the License is distributed on an
 * "AS IS" BASIS, WITHOUT WARRANTIES OR CONDITIONS OF ANY
 * KIND, either express or implied.  See the License for the
 * specific language governing permissions and limitations
 * under the License.
 */

package org.apache.sysml.hops.rewrite;

import java.util.ArrayList;
import java.util.List;

import org.apache.log4j.Level;
import org.apache.log4j.Logger;
import org.apache.sysml.conf.CompilerConfig.ConfigType;
import org.apache.sysml.conf.ConfigurationManager;
import org.apache.sysml.hops.Hop;
import org.apache.sysml.hops.HopsException;
import org.apache.sysml.hops.OptimizerUtils;
import org.apache.sysml.parser.DMLProgram;
import org.apache.sysml.parser.ForStatement;
import org.apache.sysml.parser.ForStatementBlock;
import org.apache.sysml.parser.FunctionStatement;
import org.apache.sysml.parser.FunctionStatementBlock;
import org.apache.sysml.parser.IfStatement;
import org.apache.sysml.parser.IfStatementBlock;
import org.apache.sysml.parser.LanguageException;
import org.apache.sysml.parser.ParForStatementBlock;
import org.apache.sysml.parser.StatementBlock;
import org.apache.sysml.parser.WhileStatement;
import org.apache.sysml.parser.WhileStatementBlock;

/**
 * This program rewriter applies a variety of rule-based rewrites
 * on all hop dags of the given program in one pass over the entire
 * program. 
 * 
 */
public class ProgramRewriter
{
	//internal local debug level
	private static final boolean LDEBUG = true;
	private static final boolean CHECK = false;
	
	private ArrayList<HopRewriteRule> _dagRuleSet = null;
	private ArrayList<StatementBlockRewriteRule> _sbRuleSet = null;
	
	static {
		// for internal debugging only
		if( LDEBUG ) {
			Logger.getLogger("org.apache.sysml.hops.rewrite")
				  .setLevel((Level) Level.DEBUG);
		}
	}
	
	public ProgramRewriter() {
		// by default which is used during initial compile 
		// apply all (static and dynamic) rewrites
		this( true, true );
	}
	
	public ProgramRewriter( boolean staticRewrites, boolean dynamicRewrites )
	{
		//initialize HOP DAG rewrite ruleSet (with fixed rewrite order)
		_dagRuleSet = new ArrayList<>();
		
		//initialize StatementBlock rewrite ruleSet (with fixed rewrite order)
		_sbRuleSet = new ArrayList<>();
		
		
		//STATIC REWRITES (which do not rely on size information)
		if( staticRewrites )
		{
			//add static HOP DAG rewrite rules
			_dagRuleSet.add(     new RewriteTransientWriteParentHandling()       );
			_dagRuleSet.add(     new RewriteRemoveReadAfterWrite()               ); //dependency: before blocksize
			_dagRuleSet.add(     new RewriteBlockSizeAndReblock()                );
			_dagRuleSet.add(     new RewriteRemoveUnnecessaryCasts()             );
			if( OptimizerUtils.ALLOW_COMMON_SUBEXPRESSION_ELIMINATION )
				_dagRuleSet.add( new RewriteCommonSubexpressionElimination()     );
			if( OptimizerUtils.ALLOW_CONSTANT_FOLDING )
				_dagRuleSet.add( new RewriteConstantFolding()                    ); //dependency: cse
			if( OptimizerUtils.ALLOW_ALGEBRAIC_SIMPLIFICATION )
				_dagRuleSet.add( new RewriteAlgebraicSimplificationStatic()      ); //dependencies: cse
			if( OptimizerUtils.ALLOW_COMMON_SUBEXPRESSION_ELIMINATION )             //dependency: simplifications (no need to merge leafs again)
				_dagRuleSet.add( new RewriteCommonSubexpressionElimination()     );
			if( OptimizerUtils.ALLOW_AUTO_VECTORIZATION )
				_dagRuleSet.add( new RewriteIndexingVectorization()              ); //dependency: cse, simplifications
			_dagRuleSet.add( new RewriteInjectSparkPReadCheckpointing()          ); //dependency: reblock
			
			//add statement block rewrite rules
 			if( OptimizerUtils.ALLOW_BRANCH_REMOVAL ) {
				_sbRuleSet.add(  new RewriteRemoveUnnecessaryBranches()          ); //dependency: constant folding
				_sbRuleSet.add(  new RewriteMergeBlockSequence()                 ); //dependency: remove branches
 			}
 			_sbRuleSet.add(      new RewriteCompressedReblock()                  );
 			if( OptimizerUtils.ALLOW_SPLIT_HOP_DAGS )
 				_sbRuleSet.add(  new RewriteSplitDagUnknownCSVRead()             ); //dependency: reblock, merge blocks
 			if( ConfigurationManager.getCompilerConfigFlag(ConfigType.ALLOW_INDIVIDUAL_SB_SPECIFIC_OPS) )
 				_sbRuleSet.add(  new RewriteSplitDagDataDependentOperators()     ); //dependency: merge blocks
 			if( OptimizerUtils.ALLOW_AUTO_VECTORIZATION )
				_sbRuleSet.add(  new RewriteForLoopVectorization()               ); //dependency: reblock (reblockop)
 			_sbRuleSet.add( new RewriteInjectSparkLoopCheckpointing(true)        ); //dependency: reblock (blocksizes)
 			if( OptimizerUtils.ALLOW_LOOP_UPDATE_IN_PLACE )
 				_sbRuleSet.add(  new RewriteMarkLoopVariablesUpdateInPlace()     );
		}
		
		// DYNAMIC REWRITES (which do require size information)
		if( dynamicRewrites )
		{
			_dagRuleSet.add(     new RewriteMatrixMultChainOptimization()         ); //dependency: cse
			if ( OptimizerUtils.ALLOW_SUM_PRODUCT_REWRITES)
				_dagRuleSet.add( new RewriteElementwiseMultChainOptimization()    ); //dependency: cse
			
			if( OptimizerUtils.ALLOW_ALGEBRAIC_SIMPLIFICATION )
			{
				_dagRuleSet.add( new RewriteAlgebraicSimplificationDynamic()      ); //dependencies: cse
				_dagRuleSet.add( new RewriteAlgebraicSimplificationStatic()       ); //dependencies: cse
			}
		}
		
		// cleanup after all rewrites applied 
		// (newly introduced operators, introduced redundancy after rewrites w/ multiple parents) 
		_dagRuleSet.add(     new RewriteRemoveUnnecessaryCasts()             );
		if( OptimizerUtils.ALLOW_COMMON_SUBEXPRESSION_ELIMINATION )
			_dagRuleSet.add( new RewriteCommonSubexpressionElimination(true) );
	}
	
	/**
	 * Construct a program rewriter for a given rewrite which is passed from outside.
	 * 
	 * @param rewrites the HOP rewrite rules
	 */
	public ProgramRewriter( HopRewriteRule... rewrites ) {
		//initialize HOP DAG rewrite ruleSet (with fixed rewrite order)
		_dagRuleSet = new ArrayList<>();
		for( HopRewriteRule rewrite : rewrites )
			_dagRuleSet.add( rewrite );
		
		_sbRuleSet = new ArrayList<>();
	}
	
	/**
	 * Construct a program rewriter for a given rewrite which is passed from outside.
	 * 
	 * @param rewrites the statement block rewrite rules
	 */
	public ProgramRewriter( StatementBlockRewriteRule... rewrites ) {
		//initialize HOP DAG rewrite ruleSet (with fixed rewrite order)
		_dagRuleSet = new ArrayList<>();
		
		_sbRuleSet = new ArrayList<>();
		for( StatementBlockRewriteRule rewrite : rewrites )
			_sbRuleSet.add( rewrite );
	}
	
	/**
	 * Construct a program rewriter for the given rewrite sets which are passed from outside.
	 * 
	 * @param hRewrites HOP rewrite rules
	 * @param sbRewrites statement block rewrite rules
	 */
	public ProgramRewriter(ArrayList<HopRewriteRule> hRewrites, ArrayList<StatementBlockRewriteRule> sbRewrites) {
		//initialize HOP DAG rewrite ruleSet (with fixed rewrite order)
		_dagRuleSet = new ArrayList<>();
		_dagRuleSet.addAll( hRewrites );
		
		_sbRuleSet = new ArrayList<>();
		_sbRuleSet.addAll( sbRewrites );
	}
	
	public void removeHopRewrite(Class<? extends HopRewriteRule> clazz) {
		_dagRuleSet.removeIf(r -> r.getClass().equals(clazz));
	}

	public void removeStatementBlockRewrite(Class<? extends StatementBlockRewriteRule> clazz) {
		_sbRuleSet.removeIf(r -> r.getClass().equals(clazz));
	}

	public ProgramRewriteStatus rewriteProgramHopDAGs(DMLProgram dmlp)
		throws LanguageException, HopsException
	{	
		ProgramRewriteStatus state = new ProgramRewriteStatus();
		
		// for each namespace, handle function statement blocks
		for (String namespaceKey : dmlp.getNamespaces().keySet())
			for (String fname : dmlp.getFunctionStatementBlocks(namespaceKey).keySet()) {
				FunctionStatementBlock fsblock = dmlp.getFunctionStatementBlock(namespaceKey,fname);
				rRewriteStatementBlockHopDAGs(fsblock, state);
				rRewriteStatementBlock(fsblock, state);
			}
		
		// handle regular statement blocks in "main" method
		for (int i = 0; i < dmlp.getNumStatementBlocks(); i++) {
			StatementBlock current = dmlp.getStatementBlock(i);
			rRewriteStatementBlockHopDAGs(current, state);
		}
		dmlp.setStatementBlocks( rRewriteStatementBlocks(dmlp.getStatementBlocks(), state) );
		
		return state;
	}
	
	public void rRewriteStatementBlockHopDAGs(StatementBlock current, ProgramRewriteStatus state) 
		throws LanguageException, HopsException
	{
		//ensure robustness for calls from outside
		if( state == null )
			state = new ProgramRewriteStatus();
		
		if (current instanceof FunctionStatementBlock)
		{
			FunctionStatementBlock fsb = (FunctionStatementBlock)current;
			FunctionStatement fstmt = (FunctionStatement)fsb.getStatement(0);
			for (StatementBlock sb : fstmt.getBody())
				rRewriteStatementBlockHopDAGs(sb, state);
		}
		else if (current instanceof WhileStatementBlock)
		{
			WhileStatementBlock wsb = (WhileStatementBlock) current;
			WhileStatement wstmt = (WhileStatement)wsb.getStatement(0);
			wsb.setPredicateHops(rewriteHopDAG(wsb.getPredicateHops(), state));
			for (StatementBlock sb : wstmt.getBody())
				rRewriteStatementBlockHopDAGs(sb, state);
		}	
		else if (current instanceof IfStatementBlock)
		{
			IfStatementBlock isb = (IfStatementBlock) current;
			IfStatement istmt = (IfStatement)isb.getStatement(0);
			isb.setPredicateHops(rewriteHopDAG(isb.getPredicateHops(), state));
			for (StatementBlock sb : istmt.getIfBody())
				rRewriteStatementBlockHopDAGs(sb, state);
			for (StatementBlock sb : istmt.getElseBody())
				rRewriteStatementBlockHopDAGs(sb, state);
		}
		else if (current instanceof ForStatementBlock) //incl parfor
		{
			ForStatementBlock fsb = (ForStatementBlock) current;
			ForStatement fstmt = (ForStatement)fsb.getStatement(0);
			fsb.setFromHops(rewriteHopDAG(fsb.getFromHops(), state));
			fsb.setToHops(rewriteHopDAG(fsb.getToHops(), state));
			fsb.setIncrementHops(rewriteHopDAG(fsb.getIncrementHops(), state));
			for (StatementBlock sb : fstmt.getBody())
				rRewriteStatementBlockHopDAGs(sb, state);
		}
		else //generic (last-level)
		{
			current.set_hops( rewriteHopDAG(current.get_hops(), state) );
		}
	}
	
	public ArrayList<Hop> rewriteHopDAG(ArrayList<Hop> roots, ProgramRewriteStatus state) 
		throws HopsException
	{
		for( HopRewriteRule r : _dagRuleSet ) {
			Hop.resetVisitStatus( roots ); //reset for each rule
			roots = r.rewriteHopDAGs(roots, state);
			if( CHECK )
				HopDagValidator.validateHopDag(roots, r);
		}
		return roots;
	}
	
	public Hop rewriteHopDAG(Hop root, ProgramRewriteStatus state) 
		throws HopsException
	{	
		if( root == null )
			return null;
		
		for( HopRewriteRule r : _dagRuleSet ) {
			root.resetVisitStatus(); //reset for each rule
			root = r.rewriteHopDAG(root, state);
			if( CHECK )
				HopDagValidator.validateHopDag(root, r);
		}
		return root;
	}
	
<<<<<<< HEAD
	public ArrayList<StatementBlock> rewriteStatementBlocks( ArrayList<StatementBlock> sbs, ProgramRewriteStatus status )
=======
	public ArrayList<StatementBlock> rRewriteStatementBlocks( ArrayList<StatementBlock> sbs, ProgramRewriteStatus status ) 
>>>>>>> 8f786aa2
		throws HopsException
	{
		//ensure robustness for calls from outside
		if( status == null )
			status = new ProgramRewriteStatus();
		
		//apply rewrite rules to list of statement blocks
<<<<<<< HEAD
		List<StatementBlock> sbList = sbs;
		for( StatementBlockRewriteRule r : _sbRuleSet ) {
			sbList = r.rewriteStatementBlocks(sbList, status);
		}
=======
		List<StatementBlock> tmp = sbs; 
		for( StatementBlockRewriteRule r : _sbRuleSet )
			tmp = r.rewriteStatementBlocks(tmp, status);
>>>>>>> 8f786aa2
		
		//recursively rewrite statement blocks (with potential expansion)
		List<StatementBlock> tmp2 = new ArrayList<>();
		for( StatementBlock sb : tmp )
			tmp2.addAll( rRewriteStatementBlock(sb, status) );
		
		//apply rewrite rules to list of statement blocks (with potential contraction)
		for( StatementBlockRewriteRule r : _sbRuleSet )
			tmp2 = r.rewriteStatementBlocks(tmp2, status);
		
		//prepare output list
		sbs.clear();
		sbs.addAll(tmp2);
		return sbs;
	}
	
	public ArrayList<StatementBlock> rRewriteStatementBlock( StatementBlock sb, ProgramRewriteStatus status ) 
		throws HopsException
	{
		ArrayList<StatementBlock> ret = new ArrayList<>();
		ret.add(sb);
		
		//recursive invocation
		if (sb instanceof FunctionStatementBlock)
		{
			FunctionStatementBlock fsb = (FunctionStatementBlock)sb;
			FunctionStatement fstmt = (FunctionStatement)fsb.getStatement(0);
			fstmt.setBody( rRewriteStatementBlocks(fstmt.getBody(), status) );
		}
		else if (sb instanceof WhileStatementBlock)
		{
			WhileStatementBlock wsb = (WhileStatementBlock) sb;
			WhileStatement wstmt = (WhileStatement)wsb.getStatement(0);
			wstmt.setBody( rRewriteStatementBlocks( wstmt.getBody(), status ) );
		}	
		else if (sb instanceof IfStatementBlock)
		{
			IfStatementBlock isb = (IfStatementBlock) sb;
			IfStatement istmt = (IfStatement)isb.getStatement(0);
			istmt.setIfBody( rRewriteStatementBlocks( istmt.getIfBody(), status ) );
			istmt.setElseBody( rRewriteStatementBlocks( istmt.getElseBody(), status ) );
		}
		else if (sb instanceof ForStatementBlock) //incl parfor
		{
			//maintain parfor context information (e.g., for checkpointing)
			boolean prestatus = status.isInParforContext();
			if( sb instanceof ParForStatementBlock )
				status.setInParforContext(true);
			
			ForStatementBlock fsb = (ForStatementBlock) sb;
			ForStatement fstmt = (ForStatement)fsb.getStatement(0);
			fstmt.setBody( rRewriteStatementBlocks(fstmt.getBody(), status) );
			
			status.setInParforContext(prestatus);
		}
		
		//apply rewrite rules to individual statement blocks
		for( StatementBlockRewriteRule r : _sbRuleSet ) {
			ArrayList<StatementBlock> tmp = new ArrayList<>();
			for( StatementBlock sbc : ret )
				tmp.addAll( r.rewriteStatementBlock(sbc, status) );
			
			//take over set of rewritten sbs
			ret.clear();
			ret.addAll(tmp);
		}
		
		return ret;
	}
}<|MERGE_RESOLUTION|>--- conflicted
+++ resolved
@@ -184,12 +184,12 @@
 	public void removeHopRewrite(Class<? extends HopRewriteRule> clazz) {
 		_dagRuleSet.removeIf(r -> r.getClass().equals(clazz));
 	}
-
+	
 	public void removeStatementBlockRewrite(Class<? extends StatementBlockRewriteRule> clazz) {
 		_sbRuleSet.removeIf(r -> r.getClass().equals(clazz));
 	}
-
-	public ProgramRewriteStatus rewriteProgramHopDAGs(DMLProgram dmlp)
+	
+	public ProgramRewriteStatus rewriteProgramHopDAGs(DMLProgram dmlp) 
 		throws LanguageException, HopsException
 	{	
 		ProgramRewriteStatus state = new ProgramRewriteStatus();
@@ -212,7 +212,7 @@
 		return state;
 	}
 	
-	public void rRewriteStatementBlockHopDAGs(StatementBlock current, ProgramRewriteStatus state) 
+	public void rRewriteStatementBlockHopDAGs(StatementBlock current, ProgramRewriteStatus state)
 		throws LanguageException, HopsException
 	{
 		//ensure robustness for calls from outside
@@ -260,7 +260,7 @@
 		}
 	}
 	
-	public ArrayList<Hop> rewriteHopDAG(ArrayList<Hop> roots, ProgramRewriteStatus state) 
+	public ArrayList<Hop> rewriteHopDAG(ArrayList<Hop> roots, ProgramRewriteStatus state)
 		throws HopsException
 	{
 		for( HopRewriteRule r : _dagRuleSet ) {
@@ -287,11 +287,7 @@
 		return root;
 	}
 	
-<<<<<<< HEAD
-	public ArrayList<StatementBlock> rewriteStatementBlocks( ArrayList<StatementBlock> sbs, ProgramRewriteStatus status )
-=======
-	public ArrayList<StatementBlock> rRewriteStatementBlocks( ArrayList<StatementBlock> sbs, ProgramRewriteStatus status ) 
->>>>>>> 8f786aa2
+	public ArrayList<StatementBlock> rRewriteStatementBlocks( ArrayList<StatementBlock> sbs, ProgramRewriteStatus status )
 		throws HopsException
 	{
 		//ensure robustness for calls from outside
@@ -299,33 +295,26 @@
 			status = new ProgramRewriteStatus();
 		
 		//apply rewrite rules to list of statement blocks
-<<<<<<< HEAD
-		List<StatementBlock> sbList = sbs;
-		for( StatementBlockRewriteRule r : _sbRuleSet ) {
-			sbList = r.rewriteStatementBlocks(sbList, status);
-		}
-=======
-		List<StatementBlock> tmp = sbs; 
+		List<StatementBlock> tmp = sbs;
 		for( StatementBlockRewriteRule r : _sbRuleSet )
 			tmp = r.rewriteStatementBlocks(tmp, status);
->>>>>>> 8f786aa2
 		
 		//recursively rewrite statement blocks (with potential expansion)
 		List<StatementBlock> tmp2 = new ArrayList<>();
 		for( StatementBlock sb : tmp )
 			tmp2.addAll( rRewriteStatementBlock(sb, status) );
-		
+
 		//apply rewrite rules to list of statement blocks (with potential contraction)
 		for( StatementBlockRewriteRule r : _sbRuleSet )
 			tmp2 = r.rewriteStatementBlocks(tmp2, status);
-		
+
 		//prepare output list
 		sbs.clear();
 		sbs.addAll(tmp2);
 		return sbs;
 	}
 	
-	public ArrayList<StatementBlock> rRewriteStatementBlock( StatementBlock sb, ProgramRewriteStatus status ) 
+	public ArrayList<StatementBlock> rRewriteStatementBlock( StatementBlock sb, ProgramRewriteStatus status )
 		throws HopsException
 	{
 		ArrayList<StatementBlock> ret = new ArrayList<>();
