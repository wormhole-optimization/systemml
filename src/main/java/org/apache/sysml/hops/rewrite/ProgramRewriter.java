--- conflicted
+++ resolved
@@ -279,18 +279,12 @@
 	private static void appendToDebugFile(String... s){
         try {
             List<String> lines = Arrays.asList(s); // Collections.singletonList(s);
-<<<<<<< HEAD
-			Path path = Paths.get("/home/jleang/Wormhole/trunk/logs/hops/hops.log");
+			Path path = Paths.get("../../hops/hops.log");
 			try {
 				Files.createFile(path);
 			} catch (FileAlreadyExistsException ex) {
 			}
             Files.write(path, lines, StandardCharsets.UTF_8, StandardOpenOption.APPEND);
-=======
-
-            Path file = Paths.get("../../hops/hops.log");
-            Files.write(file, lines, StandardCharsets.UTF_8, StandardOpenOption.APPEND);
->>>>>>> bddc552f
         }
         catch (IOException e) {
             e.printStackTrace();
