--- conflicted
+++ resolved
@@ -216,13 +216,7 @@
 		return state;
 	}
 	
-<<<<<<< HEAD
-	public void rRewriteStatementBlockHopDAGs(StatementBlock current, ProgramRewriteStatus state)
-		throws LanguageException, HopsException
-	{
-=======
 	public void rRewriteStatementBlockHopDAGs(StatementBlock current, ProgramRewriteStatus state) {
->>>>>>> a044ab21
 		//ensure robustness for calls from outside
 		if( state == null )
 			state = new ProgramRewriteStatus();
@@ -268,13 +262,7 @@
 		}
 	}
 	
-<<<<<<< HEAD
-	public ArrayList<Hop> rewriteHopDAG(ArrayList<Hop> roots, ProgramRewriteStatus state)
-		throws HopsException
-	{
-=======
 	public ArrayList<Hop> rewriteHopDAG(ArrayList<Hop> roots, ProgramRewriteStatus state) {
->>>>>>> a044ab21
 		for( HopRewriteRule r : _dagRuleSet ) {
 			Hop.resetVisitStatus( roots ); //reset for each rule
 			roots = r.rewriteHopDAGs(roots, state);
