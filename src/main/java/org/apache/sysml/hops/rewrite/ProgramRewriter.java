--- conflicted
+++ resolved
@@ -295,11 +295,7 @@
 		return root;
 	}
 	
-<<<<<<< HEAD
-	public ArrayList<StatementBlock> rRewriteStatementBlocks( ArrayList<StatementBlock> sbs, ProgramRewriteStatus status )
-=======
 	public ArrayList<StatementBlock> rRewriteStatementBlocks(ArrayList<StatementBlock> sbs, ProgramRewriteStatus status, boolean splitDags)
->>>>>>> deddaee1
 		throws HopsException
 	{
 		//ensure robustness for calls from outside
@@ -315,33 +311,20 @@
 		//recursively rewrite statement blocks (with potential expansion)
 		List<StatementBlock> tmp2 = new ArrayList<>();
 		for( StatementBlock sb : tmp )
-<<<<<<< HEAD
-			tmp2.addAll( rRewriteStatementBlock(sb, status) );
-
-		//apply rewrite rules to list of statement blocks (with potential contraction)
-		for( StatementBlockRewriteRule r : _sbRuleSet )
-			tmp2 = r.rewriteStatementBlocks(tmp2, status);
-
-=======
 			tmp2.addAll( rRewriteStatementBlock(sb, status, splitDags) );
-		
+
 		//apply rewrite rules to list of statement blocks (with potential contraction)
 		for( StatementBlockRewriteRule r : _sbRuleSet )
 			if( splitDags || !r.createsSplitDag() )
 				tmp2 = r.rewriteStatementBlocks(tmp2, status);
-		
->>>>>>> deddaee1
+
 		//prepare output list
 		sbs.clear();
 		sbs.addAll(tmp2);
 		return sbs;
 	}
 	
-<<<<<<< HEAD
-	public ArrayList<StatementBlock> rRewriteStatementBlock( StatementBlock sb, ProgramRewriteStatus status )
-=======
 	public ArrayList<StatementBlock> rRewriteStatementBlock(StatementBlock sb, ProgramRewriteStatus status, boolean splitDags)
->>>>>>> deddaee1
 		throws HopsException
 	{
 		ArrayList<StatementBlock> ret = new ArrayList<>();
