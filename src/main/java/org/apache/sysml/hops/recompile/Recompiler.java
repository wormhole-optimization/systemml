--- conflicted
+++ resolved
@@ -30,11 +30,11 @@
 import org.apache.commons.logging.LogFactory;
 import org.apache.hadoop.fs.FileSystem;
 import org.apache.hadoop.fs.Path;
+import org.apache.wink.json4j.JSONObject;
 import org.apache.sysml.api.DMLScript;
 import org.apache.sysml.api.jmlc.JMLCProxy;
 import org.apache.sysml.conf.ConfigurationManager;
 import org.apache.sysml.conf.CompilerConfig.ConfigType;
-import org.apache.sysml.conf.ConfigurationManager;
 import org.apache.sysml.hops.DataGenOp;
 import org.apache.sysml.hops.DataOp;
 import org.apache.sysml.hops.FunctionOp;
@@ -106,7 +106,6 @@
 import org.apache.sysml.utils.Explain.ExplainType;
 import org.apache.sysml.utils.JSONHelper;
 import org.apache.sysml.utils.MLContextProxy;
-import org.apache.wink.json4j.JSONObject;
 
 /**
  * Dynamic recompilation of hop dags to runtime instructions, which includes the 
@@ -143,7 +142,7 @@
 			return this != NO_RESET;
 		}
 	}
-	
+
 	/**
 	 * Re-initializes the recompiler according to the current optimizer flags.
 	 */
@@ -183,7 +182,7 @@
 		{
 			LOG.debug ("\n**************** Optimizer (Recompile) *************\nMemory Budget = " + 
 					OptimizerUtils.toMB(OptimizerUtils.getLocalMemBudget()) + " MB");
-			
+
 			// prepare hops dag for recompile
 			if( !inplace ){ 
 				// deep copy hop dag (for non-reversable rewrites)
@@ -195,7 +194,7 @@
 				for( Hop hopRoot : hops )
 					rClearLops( hopRoot );
 			}
-			
+
 			// replace scalar reads with literals 
 			if( !inplace && litreplace ) {
 				Hop.resetVisitStatus(hops);
@@ -210,13 +209,8 @@
 			
 			// dynamic hop rewrites
 			if( !inplace ) {
-<<<<<<< HEAD
-				_rewriter.get().rewriteHopDAGs( hops, null );
-
-=======
 				_rewriter.get().rewriteHopDAG( hops, null );
 				
->>>>>>> 8f786aa2
 				//update stats after rewrites
 				Hop.resetVisitStatus(hops);
 				for( Hop hopRoot : hops )
@@ -260,12 +254,12 @@
 		if( tid != 0 ) //only in parfor context
 			newInst = ProgramConverter.createDeepCopyInstructionSet(newInst, tid, -1, null, null, null, false, false);
 		
-		// remove writes if called through mlcontext or jmlc
+		// remove writes if called through mlcontext or jmlc 
 		if( MLContextProxy.isActive() )
 			newInst = MLContextProxy.performCleanupAfterRecompilation(newInst);
 		else if( JMLCProxy.isActive() )
 			newInst = JMLCProxy.performCleanupAfterRecompilation(newInst);
-
+		
 		// explain recompiled hops / instructions
 		if( DMLScript.EXPLAIN == ExplainType.RECOMPILE_HOPS ){
 			LOG.info("EXPLAIN RECOMPILE \nGENERIC (lines "+sb.getBeginLine()+"-"+sb.getEndLine()+"):\n" + 
@@ -481,7 +475,7 @@
 			rSetExecType( hops, et );
 			hops.resetVisitStatus();
 			
-			// construct lops	
+			// construct lops
 			Dag<Lop> dag = new Dag<>();
 			Lop lops = hops.constructLops();
 			lops.addToDag(dag);
@@ -514,7 +508,7 @@
 			for( Hop hopRoot : hops )
 				rClearLops( hopRoot );
 			
-			// construct lops	
+			// construct lops
 			Dag<Lop> dag = new Dag<>();
 			for( Hop hopRoot : hops ){
 				Lop lops = hopRoot.constructLops();
@@ -571,7 +565,7 @@
 		return newInst;
 	}
 
-	public static void recompileProgramBlockHierarchy( ArrayList<ProgramBlock> pbs, LocalVariableMap vars, long tid, ResetType resetRecompile ) 
+	public static void recompileProgramBlockHierarchy( ArrayList<ProgramBlock> pbs, LocalVariableMap vars, long tid, ResetType resetRecompile )
 		throws DMLRuntimeException
 	{
 		try 
@@ -821,8 +815,8 @@
 	// private helper functions //
 	//////////////////////////////
 	
-	private static void rRecompileProgramBlock( ProgramBlock pb, LocalVariableMap vars, 
-		RecompileStatus status, long tid, ResetType resetRecompile ) 
+	private static void rRecompileProgramBlock( ProgramBlock pb, LocalVariableMap vars,
+		RecompileStatus status, long tid, ResetType resetRecompile )
 		throws HopsException, DMLRuntimeException, LopsException, IOException
 	{
 		if (pb instanceof WhileProgramBlock)
@@ -909,9 +903,9 @@
 				Recompiler.extractDAGOutputStatistics(sb.get_hops(), vars);
 				
 				//reset recompilation flags (w/ special handling functions)
-				if( ParForProgramBlock.RESET_RECOMPILATION_FLAGs 
+				if( ParForProgramBlock.RESET_RECOMPILATION_FLAGs
 					&& !containsRootFunctionOp(sb.get_hops())  
-					&& resetRecompile.isReset() ) 
+					&& resetRecompile.isReset() )
 				{
 					Hop.resetRecompilationFlag(sb.get_hops(), ExecType.CP, resetRecompile);
 					sb.updateRecompilationFlag();
@@ -1148,12 +1142,12 @@
 	
 	//helper functions for predicate recompile
 	
-	private static void recompileIfPredicate( IfProgramBlock ipb, IfStatementBlock isb, LocalVariableMap vars, RecompileStatus status, long tid, ResetType resetRecompile ) 
+	private static void recompileIfPredicate( IfProgramBlock ipb, IfStatementBlock isb, LocalVariableMap vars, RecompileStatus status, long tid, ResetType resetRecompile )
 		throws DMLRuntimeException, HopsException, LopsException, IOException
 	{
 		if( isb == null )
 			return;
-
+		
 		Hop hops = isb.getPredicateHops();
 		if( hops != null ) {
 			ArrayList<Instruction> tmp = recompileHopsDag(
@@ -1167,32 +1161,26 @@
 		}
 	}
 	
-	private static void recompileWhilePredicate( WhileProgramBlock wpb, WhileStatementBlock wsb, LocalVariableMap vars, RecompileStatus status, long tid, ResetType resetRecompile ) 
+	private static void recompileWhilePredicate( WhileProgramBlock wpb, WhileStatementBlock wsb, LocalVariableMap vars, RecompileStatus status, long tid, ResetType resetRecompile )
 		throws DMLRuntimeException, HopsException, LopsException, IOException
 	{
 		if( wsb == null )
 			return;
-
+		
 		Hop hops = wsb.getPredicateHops();
 		if( hops != null ) {
 			ArrayList<Instruction> tmp = recompileHopsDag(
 				hops, vars, status, true, false, tid);
 			wpb.setPredicate( tmp );
-<<<<<<< HEAD
-			if( ParForProgramBlock.RESET_RECOMPILATION_FLAGs
-				&& resetRecompile ) {
-				Hop.resetRecompilationFlag(hops, ExecType.CP);
-=======
 			if( ParForProgramBlock.RESET_RECOMPILATION_FLAGs 
 				&& resetRecompile.isReset() ) {
 				Hop.resetRecompilationFlag(hops, ExecType.CP, resetRecompile);
->>>>>>> 8f786aa2
 				wsb.updatePredicateRecompilationFlag();
 			}
 		}
 	}
 	
-	private static void recompileForPredicates( ForProgramBlock fpb, ForStatementBlock fsb, LocalVariableMap vars, RecompileStatus status, long tid, ResetType resetRecompile ) 
+	private static void recompileForPredicates( ForProgramBlock fpb, ForStatementBlock fsb, LocalVariableMap vars, RecompileStatus status, long tid, ResetType resetRecompile )
 		throws DMLRuntimeException, HopsException, LopsException, IOException
 	{
 		if( fsb != null )
@@ -1203,7 +1191,7 @@
 			
 			//handle recompilation flags
 			if( ParForProgramBlock.RESET_RECOMPILATION_FLAGs 
-				&& resetRecompile.isReset() ) 
+				&& resetRecompile.isReset() )
 			{
 				if( fromHops != null ) {
 					ArrayList<Instruction> tmp = recompileHopsDag(
