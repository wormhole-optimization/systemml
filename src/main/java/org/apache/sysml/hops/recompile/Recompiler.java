--- conflicted
+++ resolved
@@ -141,7 +141,7 @@
 			return this != NO_RESET;
 		}
 	}
-
+	
 	/**
 	 * Re-initializes the recompiler according to the current optimizer flags.
 	 */
@@ -183,7 +183,7 @@
 			if( LOG.isDebugEnabled() )
 				LOG.debug ("\n**************** Optimizer (Recompile) *************\nMemory Budget = " +
 					OptimizerUtils.toMB(OptimizerUtils.getLocalMemBudget()) + " MB");
-
+			
 			// prepare hops dag for recompile
 			if( !inplace ){ 
 				// deep copy hop dag (for non-reversable rewrites)
@@ -195,7 +195,7 @@
 				for( Hop hopRoot : hops )
 					rClearLops( hopRoot );
 			}
-
+			
 			// replace scalar reads with literals 
 			if( !inplace && litreplace ) {
 				Hop.resetVisitStatus(hops);
@@ -241,7 +241,7 @@
 //				hops = SpoofCompiler.optimize(hops,
 //					(status==null || !status.isInitialCodegen()));
 //			}
-			
+
 			// construct lops
 			Dag<Lop> dag = new Dag<>();
 			for( Hop hopRoot : hops ){
@@ -363,7 +363,7 @@
 //				hops = SpoofCompiler.optimize(hops,
 //					(status==null || !status.isInitialCodegen()));
 //			}
-			
+
 			// construct lops
 			Dag<Lop> dag = new Dag<>();
 			Lop lops = hops.constructLops();
@@ -478,7 +478,7 @@
 			rSetExecType( hops, et );
 			hops.resetVisitStatus();
 			
-			// construct lops
+			// construct lops	
 			Dag<Lop> dag = new Dag<>();
 			Lop lops = hops.constructLops();
 			lops.addToDag(dag);
@@ -511,7 +511,7 @@
 			for( Hop hopRoot : hops )
 				rClearLops( hopRoot );
 			
-			// construct lops
+			// construct lops	
 			Dag<Lop> dag = new Dag<>();
 			for( Hop hopRoot : hops ){
 				Lop lops = hopRoot.constructLops();
@@ -568,7 +568,7 @@
 		return newInst;
 	}
 
-	public static void recompileProgramBlockHierarchy( ArrayList<ProgramBlock> pbs, LocalVariableMap vars, long tid, ResetType resetRecompile )
+	public static void recompileProgramBlockHierarchy( ArrayList<ProgramBlock> pbs, LocalVariableMap vars, long tid, ResetType resetRecompile ) 
 		throws DMLRuntimeException
 	{
 		try 
@@ -818,8 +818,8 @@
 	// private helper functions //
 	//////////////////////////////
 	
-	private static void rRecompileProgramBlock( ProgramBlock pb, LocalVariableMap vars,
-		RecompileStatus status, long tid, ResetType resetRecompile )
+	private static void rRecompileProgramBlock( ProgramBlock pb, LocalVariableMap vars, 
+		RecompileStatus status, long tid, ResetType resetRecompile ) 
 		throws HopsException, DMLRuntimeException, LopsException, IOException
 	{
 		if (pb instanceof WhileProgramBlock)
@@ -906,15 +906,9 @@
 				Recompiler.extractDAGOutputStatistics(sb.getHops(), vars);
 				
 				//reset recompilation flags (w/ special handling functions)
-<<<<<<< HEAD
-				if( ParForProgramBlock.RESET_RECOMPILATION_FLAGs
-					&& !containsRootFunctionOp(sb.get_hops())  
-					&& resetRecompile.isReset() )
-=======
 				if( ParForProgramBlock.RESET_RECOMPILATION_FLAGs 
-					&& !containsRootFunctionOp(sb.getHops())  
+					&& !containsRootFunctionOp(sb.getHops())
 					&& resetRecompile.isReset() ) 
->>>>>>> 723acfc0
 				{
 					Hop.resetRecompilationFlag(sb.getHops(), ExecType.CP, resetRecompile);
 					sb.updateRecompilationFlag();
@@ -1151,7 +1145,7 @@
 	
 	//helper functions for predicate recompile
 	
-	private static void recompileIfPredicate( IfProgramBlock ipb, IfStatementBlock isb, LocalVariableMap vars, RecompileStatus status, long tid, ResetType resetRecompile )
+	private static void recompileIfPredicate( IfProgramBlock ipb, IfStatementBlock isb, LocalVariableMap vars, RecompileStatus status, long tid, ResetType resetRecompile ) 
 		throws DMLRuntimeException, HopsException, LopsException, IOException
 	{
 		if( isb == null )
@@ -1170,7 +1164,7 @@
 		}
 	}
 	
-	private static void recompileWhilePredicate( WhileProgramBlock wpb, WhileStatementBlock wsb, LocalVariableMap vars, RecompileStatus status, long tid, ResetType resetRecompile )
+	private static void recompileWhilePredicate( WhileProgramBlock wpb, WhileStatementBlock wsb, LocalVariableMap vars, RecompileStatus status, long tid, ResetType resetRecompile ) 
 		throws DMLRuntimeException, HopsException, LopsException, IOException
 	{
 		if( wsb == null )
@@ -1189,7 +1183,7 @@
 		}
 	}
 	
-	private static void recompileForPredicates( ForProgramBlock fpb, ForStatementBlock fsb, LocalVariableMap vars, RecompileStatus status, long tid, ResetType resetRecompile )
+	private static void recompileForPredicates( ForProgramBlock fpb, ForStatementBlock fsb, LocalVariableMap vars, RecompileStatus status, long tid, ResetType resetRecompile ) 
 		throws DMLRuntimeException, HopsException, LopsException, IOException
 	{
 		if( fsb != null )
@@ -1200,7 +1194,7 @@
 			
 			//handle recompilation flags
 			if( ParForProgramBlock.RESET_RECOMPILATION_FLAGs 
-				&& resetRecompile.isReset() )
+				&& resetRecompile.isReset() ) 
 			{
 				if( fromHops != null ) {
 					ArrayList<Instruction> tmp = recompileHopsDag(
