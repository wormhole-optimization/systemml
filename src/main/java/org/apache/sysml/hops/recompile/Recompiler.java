/*
 * Licensed to the Apache Software Foundation (ASF) under one
 * or more contributor license agreements.  See the NOTICE file
 * distributed with this work for additional information
 * regarding copyright ownership.  The ASF licenses this file
 * to you under the Apache License, Version 2.0 (the
 * "License"); you may not use this file except in compliance
 * with the License.  You may obtain a copy of the License at
 * 
 *   http://www.apache.org/licenses/LICENSE-2.0
 * 
 * Unless required by applicable law or agreed to in writing,
 * software distributed under the License is distributed on an
 * "AS IS" BASIS, WITHOUT WARRANTIES OR CONDITIONS OF ANY
 * KIND, either express or implied.  See the License for the
 * specific language governing permissions and limitations
 * under the License.
 */

package org.apache.sysml.hops.recompile;

import java.io.BufferedReader;
import java.io.IOException;
import java.io.InputStreamReader;
import java.util.ArrayList;
import java.util.HashMap;
import java.util.HashSet;

import org.apache.commons.logging.Log;
import org.apache.commons.logging.LogFactory;
import org.apache.hadoop.fs.FileSystem;
import org.apache.hadoop.fs.Path;
import org.apache.sysml.api.DMLScript;
<<<<<<< HEAD
=======
import org.apache.sysml.api.jmlc.JMLCProxy;
import org.apache.sysml.conf.ConfigurationManager;
>>>>>>> 8395ffb2
import org.apache.sysml.conf.CompilerConfig.ConfigType;
import org.apache.sysml.conf.ConfigurationManager;
import org.apache.sysml.hops.DataGenOp;
import org.apache.sysml.hops.DataOp;
import org.apache.sysml.hops.FunctionOp;
import org.apache.sysml.hops.FunctionOp.FunctionType;
import org.apache.sysml.hops.Hop;
import org.apache.sysml.hops.Hop.DataGenMethod;
import org.apache.sysml.hops.Hop.DataOpTypes;
import org.apache.sysml.hops.Hop.FileFormatTypes;
import org.apache.sysml.hops.Hop.OpOp1;
import org.apache.sysml.hops.HopsException;
import org.apache.sysml.hops.IndexingOp;
import org.apache.sysml.hops.LiteralOp;
import org.apache.sysml.hops.MemoTable;
import org.apache.sysml.hops.OptimizerUtils;
import org.apache.sysml.hops.ReorgOp;
import org.apache.sysml.hops.UnaryOp;
import org.apache.sysml.hops.rewrite.HopRewriteUtils;
import org.apache.sysml.hops.rewrite.ProgramRewriter;
import org.apache.sysml.hops.spoof2.Spoof2Compiler;
import org.apache.sysml.lops.CSVReBlock;
import org.apache.sysml.lops.DataGen;
import org.apache.sysml.lops.Lop;
import org.apache.sysml.lops.LopProperties.ExecType;
import org.apache.sysml.lops.LopsException;
import org.apache.sysml.lops.ReBlock;
import org.apache.sysml.lops.compile.Dag;
import org.apache.sysml.parser.DMLProgram;
import org.apache.sysml.parser.DataExpression;
import org.apache.sysml.parser.Expression.DataType;
import org.apache.sysml.parser.Expression.ValueType;
import org.apache.sysml.parser.ForStatementBlock;
import org.apache.sysml.parser.IfStatementBlock;
import org.apache.sysml.parser.Statement;
import org.apache.sysml.parser.StatementBlock;
import org.apache.sysml.parser.WhileStatementBlock;
import org.apache.sysml.runtime.DMLRuntimeException;
import org.apache.sysml.runtime.controlprogram.ForProgramBlock;
import org.apache.sysml.runtime.controlprogram.FunctionProgramBlock;
import org.apache.sysml.runtime.controlprogram.IfProgramBlock;
import org.apache.sysml.runtime.controlprogram.LocalVariableMap;
import org.apache.sysml.runtime.controlprogram.ParForProgramBlock;
import org.apache.sysml.runtime.controlprogram.ProgramBlock;
import org.apache.sysml.runtime.controlprogram.WhileProgramBlock;
import org.apache.sysml.runtime.controlprogram.caching.CacheableData;
import org.apache.sysml.runtime.controlprogram.caching.FrameObject;
import org.apache.sysml.runtime.controlprogram.caching.MatrixObject;
import org.apache.sysml.runtime.controlprogram.context.ExecutionContext;
import org.apache.sysml.runtime.controlprogram.parfor.ProgramConverter;
import org.apache.sysml.runtime.controlprogram.parfor.opt.OptTreeConverter;
import org.apache.sysml.runtime.controlprogram.parfor.stat.InfrastructureAnalyzer;
import org.apache.sysml.runtime.instructions.Instruction;
import org.apache.sysml.runtime.instructions.InstructionUtils;
import org.apache.sysml.runtime.instructions.MRJobInstruction;
import org.apache.sysml.runtime.instructions.cp.Data;
import org.apache.sysml.runtime.instructions.cp.FunctionCallCPInstruction;
import org.apache.sysml.runtime.instructions.cp.IntObject;
import org.apache.sysml.runtime.instructions.cp.ScalarObject;
import org.apache.sysml.runtime.instructions.mr.RandInstruction;
import org.apache.sysml.runtime.instructions.mr.SeqInstruction;
import org.apache.sysml.runtime.io.IOUtilFunctions;
import org.apache.sysml.runtime.matrix.MatrixCharacteristics;
import org.apache.sysml.runtime.matrix.MatrixFormatMetaData;
import org.apache.sysml.runtime.matrix.data.FrameBlock;
import org.apache.sysml.runtime.matrix.data.InputInfo;
import org.apache.sysml.runtime.matrix.data.MatrixBlock;
import org.apache.sysml.runtime.util.MapReduceTool;
import org.apache.sysml.runtime.util.UtilFunctions;
import org.apache.sysml.utils.Explain;
import org.apache.sysml.utils.Explain.ExplainType;
import org.apache.sysml.utils.JSONHelper;
<<<<<<< HEAD
import org.apache.wink.json4j.JSONObject;
=======
import org.apache.sysml.utils.MLContextProxy;
>>>>>>> 8395ffb2

/**
 * Dynamic recompilation of hop dags to runtime instructions, which includes the 
 * following substeps:
 * 
 * (1) deep copy hop dag, (2) refresh matrix characteristics, (3) apply
 * dynamic rewrites, (4) refresh memory estimates, (5) construct lops (incl
 * operator selection), and (6) generate runtime program (incl piggybacking).  
 * 
 * 
 */
public class Recompiler 
{	
	
	private static final Log LOG = LogFactory.getLog(Recompiler.class.getName());
	
	//Max threshold for in-memory reblock of text input [in bytes]
	//reason: single-threaded text read at 20MB/s, 1GB input -> 50s (should exploit parallelism)
	//note that we scale this threshold up by the degree of available parallelism
	private static final long CP_REBLOCK_THRESHOLD_SIZE = 1L*1024*1024*1024; 
	private static final long CP_CSV_REBLOCK_UNKNOWN_THRESHOLD_SIZE = CP_REBLOCK_THRESHOLD_SIZE;
	
	/** Local reused rewriter for dynamic rewrites during recompile */

	/** Local DML configuration for thread-local config updates */
	private static ThreadLocal<ProgramRewriter> _rewriter = new ThreadLocal<ProgramRewriter>() {
		@Override protected ProgramRewriter initialValue() { return new ProgramRewriter(false, true); }
    };
	
	/**
	 * Re-initializes the recompiler according to the current optimizer flags.
	 */
	public static void reinitRecompiler() {
		_rewriter.set(new ProgramRewriter(false, true));
	}
	
	/**
	 * A) Recompile basic program block hop DAG.
	 * 	
	 * We support to basic types inplace or via deep copy. Deep copy is the default and is required 
	 * in order to apply non-reversible rewrites. In-place is required in order to modify the existing
	 * hops (e.g., for parfor pre-recompilation).
	 * 
	 * @param sb statement block
	 * @param hops high-level operators
	 * @param vars local variable map
	 * @param status the recompile status
	 * @param inplace true if in place
	 * @param litreplace true if literal replacement
	 * @param tid thread id
	 * @return list of instructions
	 * @throws DMLRuntimeException if DMLRuntimeException occurs
	 * @throws HopsException if HopsException occurs
	 * @throws LopsException if LopsException occurs
	 * @throws IOException if IOException occurs
	 */
	public static ArrayList<Instruction> recompileHopsDag( StatementBlock sb, ArrayList<Hop> hops, 
			LocalVariableMap vars, RecompileStatus status, boolean inplace, boolean litreplace, long tid ) 
		throws DMLRuntimeException, HopsException, LopsException, IOException
	{
		ArrayList<Instruction> newInst = null;

		//need for synchronization as we do temp changes in shared hops/lops
		//however, we create deep copies for most dags to allow for concurrent recompile
		synchronized( hops ) 
		{	
			LOG.debug ("\n**************** Optimizer (Recompile) *************\nMemory Budget = " + 
					   OptimizerUtils.toMB(OptimizerUtils.getLocalMemBudget()) + " MB");
	
			// prepare hops dag for recompile
			if( !inplace ){ 
				// deep copy hop dag (for non-reversable rewrites)
				hops = deepCopyHopsDag(hops);
			}
			else {
				// clear existing lops
				Hop.resetVisitStatus(hops);
				for( Hop hopRoot : hops )
					rClearLops( hopRoot );
			}

			// replace scalar reads with literals 
			if( !inplace && litreplace ) {
				Hop.resetVisitStatus(hops);
				for( Hop hopRoot : hops )
					rReplaceLiterals( hopRoot, vars, false );
			}
			
			// refresh matrix characteristics (update stats)			
			Hop.resetVisitStatus(hops);
			for( Hop hopRoot : hops )
				rUpdateStatistics( hopRoot, vars );
			
			// dynamic hop rewrites
			if( !inplace ) {
				_rewriter.get().rewriteHopDAGs( hops, null );

				//update stats after rewrites
				Hop.resetVisitStatus(hops);
				for( Hop hopRoot : hops )
					rUpdateStatistics( hopRoot, vars );
			}
			
			// refresh memory estimates (based on updated stats,
			// before: init memo table with propagated worst-case estimates,
			// after: extract worst-case estimates from memo table 
			Hop.resetVisitStatus(hops);
			MemoTable memo = new MemoTable();
			memo.init(hops, status);
			Hop.resetVisitStatus(hops);
			for( Hop hopRoot : hops )
				hopRoot.refreshMemEstimates(memo); 
			memo.extract(hops, status);


			// Todo call Spoof2Compiler
			Hop.resetVisitStatus(hops);
			Spoof2Compiler.generateCodeFromHopDAGs(hops, true, !inplace);
			Hop.resetVisitStatus(hops);

			
<<<<<<< HEAD
//			// codegen if enabled
//			if( ConfigurationManager.getDMLConfig().getBooleanValue(DMLConfig.CODEGEN)
//					&& SpoofCompiler.RECOMPILE_CODEGEN ) {
//				Hop.resetVisitStatus(hops);
//				hops = SpoofCompiler.optimize(hops,
//					(status==null || !status.isInitialCodegen()));
//			}
=======
			// codegen if enabled
			if( ConfigurationManager.isCodegenEnabled()
				&& SpoofCompiler.RECOMPILE_CODEGEN ) {
				Hop.resetVisitStatus(hops);
				hops = SpoofCompiler.optimize(hops, 
					(status==null || !status.isInitialCodegen()));
			}
>>>>>>> 8395ffb2
			
			// construct lops			
			Dag<Lop> dag = new Dag<Lop>();
			for( Hop hopRoot : hops ){
				Lop lops = hopRoot.constructLops();
				lops.addToDag(dag);	
			}		
			
			// generate runtime instructions (incl piggybacking)
			newInst = dag.getJobs(sb, ConfigurationManager.getDMLConfig());
		}
		
		// replace thread ids in new instructions
		if( tid != 0 ) //only in parfor context
			newInst = ProgramConverter.createDeepCopyInstructionSet(newInst, tid, -1, null, null, null, false, false);
		
		// remove writes if called through mlcontext or jmlc 
		if( MLContextProxy.isActive() )
			newInst = MLContextProxy.performCleanupAfterRecompilation(newInst);
		else if( JMLCProxy.isActive() )
			newInst = JMLCProxy.performCleanupAfterRecompilation(newInst);
		
		// explain recompiled hops / instructions
		if( DMLScript.EXPLAIN == ExplainType.RECOMPILE_HOPS ){
			LOG.info("EXPLAIN RECOMPILE \nGENERIC (lines "+sb.getBeginLine()+"-"+sb.getEndLine()+"):\n" + 
		    Explain.explainHops(hops, 1));
		}
		if( DMLScript.EXPLAIN == ExplainType.RECOMPILE_RUNTIME ){
			LOG.info("EXPLAIN RECOMPILE \nGENERIC (lines "+sb.getBeginLine()+"-"+sb.getEndLine()+"):\n" + 
		    Explain.explain(newInst, 1));
		}
	
		return newInst;
	}

	/**
	 * B) Recompile predicate hop DAG (single root): 
	 * 
	 * Note: This overloaded method is required for predicate instructions because
	 * they have only a single hops DAG and we need to synchronize on the original 
	 * (shared) hops object. Hence, we cannot create any wrapper arraylist for each
	 * recompilation - this would result in race conditions for concurrent recompilation 
	 * in a parfor body. 	
	 * 
	 * Note: no statementblock passed because for predicate dags we dont have separate live variable analysis information.
	 * 
	 * @param hops high-level operator
	 * @param vars local variable map
	 * @param status recompile status
	 * @param inplace true if in place
	 * @param litreplace true if literal replacement
	 * @param tid thread id
	 * @return list of instructions
	 * @throws DMLRuntimeException if DMLRuntimeException occurs
	 * @throws HopsException if HopsException occurs
	 * @throws LopsException if LopsException occurs
	 * @throws IOException if IOException occurs
	 */
	public static ArrayList<Instruction> recompileHopsDag( Hop hops, LocalVariableMap vars, 
			RecompileStatus status, boolean inplace, boolean litreplace, long tid ) 
		throws DMLRuntimeException, HopsException, LopsException, IOException
	{
		ArrayList<Instruction> newInst = null;

		//need for synchronization as we do temp changes in shared hops/lops
		synchronized( hops ) 
		{	
			LOG.debug ("\n**************** Optimizer (Recompile) *************\nMemory Budget = " + 
					   OptimizerUtils.toMB(OptimizerUtils.getLocalMemBudget()) + " MB");

			// prepare hops dag for recompile
			if( !inplace ) {
				// deep copy hop dag (for non-reversable rewrites)
				//(this also clears existing lops in the created dag) 
				hops = deepCopyHopsDag(hops);	
			}
			else {
				// clear existing lops
				hops.resetVisitStatus();
				rClearLops( hops );	
			}
			
			// replace scalar reads with literals 
			if( !inplace && litreplace ) {
				hops.resetVisitStatus();
				rReplaceLiterals( hops, vars, false );
			}
			
			// refresh matrix characteristics (update stats)			
			hops.resetVisitStatus();
			rUpdateStatistics( hops, vars );
			
			// dynamic hop rewrites
			if( !inplace ) {
				_rewriter.get().rewriteHopDAG( hops, null );
				
				//update stats after rewrites
				hops.resetVisitStatus();
				rUpdateStatistics( hops, vars );
			}
			
			// refresh memory estimates (based on updated stats)
			MemoTable memo = new MemoTable();
			hops.resetVisitStatus();
			memo.init(hops, status);
			hops.resetVisitStatus();
<<<<<<< HEAD
			hops.refreshMemEstimates(memo);

			// Todo call Spoof2Compiler
			hops.resetVisitStatus();
			hops = Spoof2Compiler.optimize(hops, true, !inplace);
			hops.resetVisitStatus();



			//			// codegen if enabled
//			if( ConfigurationManager.getDMLConfig().getBooleanValue(DMLConfig.CODEGEN)
//					&& SpoofCompiler.RECOMPILE_CODEGEN ) {
//				hops.resetVisitStatus();
//				hops = SpoofCompiler.optimize(hops,
//					(status==null || !status.isInitialCodegen()));
//			}
=======
			hops.refreshMemEstimates(memo); 		
			
			// codegen if enabled
			if( ConfigurationManager.isCodegenEnabled()
				&& SpoofCompiler.RECOMPILE_CODEGEN ) {
				hops.resetVisitStatus();
				hops = SpoofCompiler.optimize(hops,
					(status==null || !status.isInitialCodegen()));
			}
>>>>>>> 8395ffb2
			
			// construct lops			
			Dag<Lop> dag = new Dag<Lop>();
			Lop lops = hops.constructLops();
			lops.addToDag(dag);		
			
			// generate runtime instructions (incl piggybacking)
			newInst = dag.getJobs(null, ConfigurationManager.getDMLConfig());
		}
		
		// replace thread ids in new instructions
		if( tid != 0 ) //only in parfor context
			newInst = ProgramConverter.createDeepCopyInstructionSet(newInst, tid, -1, null, null, null, false, false);
		
		// explain recompiled instructions
		if( DMLScript.EXPLAIN == ExplainType.RECOMPILE_HOPS )
			LOG.info("EXPLAIN RECOMPILE \nPRED (line "+hops.getBeginLine()+"):\n" + Explain.explain(hops,1));
		if( DMLScript.EXPLAIN == ExplainType.RECOMPILE_RUNTIME )
			LOG.info("EXPLAIN RECOMPILE \nPRED (line "+hops.getBeginLine()+"):\n" + Explain.explain(newInst,1));
		
		return newInst;
	}
	
	/**
	 * C) Recompile basic program block hop DAG, but forced to CP.  
	 * 
	 * This happens always 'inplace', without statistics updates, and 
	 * without dynamic rewrites.
	 * 
	 * @param sb statement block
	 * @param hops list of high-level operators
	 * @param tid thread id
	 * @param et execution type
	 * @return list of instructions
	 * @throws DMLRuntimeException if DMLRuntimeException occurs
	 * @throws HopsException if HopsException occurs
	 * @throws LopsException if LopsException occurs
	 * @throws IOException if IOException occurs
	 */
	public static ArrayList<Instruction> recompileHopsDag2Forced( StatementBlock sb, ArrayList<Hop> hops, long tid, ExecType et ) 
		throws DMLRuntimeException, HopsException, LopsException, IOException
	{
		ArrayList<Instruction> newInst = null;
		
		//need for synchronization as we do temp changes in shared hops/lops
		//however, we create deep copies for most dags to allow for concurrent recompile
		synchronized( hops ) 
		{	
			LOG.debug ("\n**************** Optimizer (Recompile) *************\nMemory Budget = " + 
					   OptimizerUtils.toMB(OptimizerUtils.getLocalMemBudget()) + " MB");
	
			// clear existing lops
			Hop.resetVisitStatus(hops);
			for( Hop hopRoot : hops )
				rClearLops( hopRoot );
			
			// update exec type
			Hop.resetVisitStatus(hops);
			for( Hop hopRoot : hops )
				rSetExecType( hopRoot, et );
			Hop.resetVisitStatus(hops);
			
			// construct lops			
			Dag<Lop> dag = new Dag<Lop>();
			for( Hop hopRoot : hops ){
				Lop lops = hopRoot.constructLops();
				lops.addToDag(dag);	
			}		
			
			// generate runtime instructions (incl piggybacking)
			newInst = dag.getJobs(sb, ConfigurationManager.getDMLConfig());			
		}
		
		// replace thread ids in new instructions
		if( tid != 0 ) //only in parfor context
			newInst = ProgramConverter.createDeepCopyInstructionSet(newInst, tid, -1, null, null, null, false, false);
		
		return newInst;
	}

	/**
	 * D) Recompile predicate hop DAG (single root), but forced to CP. 
	 * 
	 * This happens always 'inplace', without statistics updates, and 
	 * without dynamic rewrites.
	 * 
	 * @param hops list of high-level operators
	 * @param tid thread id
	 * @param et execution type
	 * @return list of instructions
	 * @throws DMLRuntimeException if DMLRuntimeException occurs
	 * @throws HopsException if HopsException occurs
	 * @throws LopsException if LopsException occurs
	 * @throws IOException if IOException occurs
	 */
	public static ArrayList<Instruction> recompileHopsDag2Forced( Hop hops, long tid, ExecType et ) 
		throws DMLRuntimeException, HopsException, LopsException, IOException
	{
		ArrayList<Instruction> newInst = null;

		//need for synchronization as we do temp changes in shared hops/lops
		synchronized( hops )
		{
			LOG.debug ("\n**************** Optimizer (Recompile) *************\nMemory Budget = " + 
					   OptimizerUtils.toMB(OptimizerUtils.getLocalMemBudget()) + " MB");

			// clear existing lops
			hops.resetVisitStatus();
			rClearLops( hops );	
			
			// update exec type
			hops.resetVisitStatus();
			rSetExecType( hops, et );
			hops.resetVisitStatus();
			
			// construct lops			
			Dag<Lop> dag = new Dag<Lop>();
			Lop lops = hops.constructLops();
			lops.addToDag(dag);		
			
			// generate runtime instructions (incl piggybacking)
			newInst = dag.getJobs(null, ConfigurationManager.getDMLConfig());
		}

		// replace thread ids in new instructions
		if( tid != 0 ) //only in parfor context
			newInst = ProgramConverter.createDeepCopyInstructionSet(newInst, tid, -1, null, null, null, false, false);
		
		return newInst;
	}

	public static ArrayList<Instruction> recompileHopsDagInstructions( StatementBlock sb, ArrayList<Hop> hops ) 
		throws HopsException, LopsException, DMLRuntimeException, IOException 
	{
		ArrayList<Instruction> newInst = null;

		//need for synchronization as we do temp changes in shared hops/lops
		//however, we create deep copies for most dags to allow for concurrent recompile
		synchronized( hops ) 
		{	
			LOG.debug ("\n**************** Optimizer (Recompile) *************\nMemory Budget = " + 
					   OptimizerUtils.toMB(OptimizerUtils.getLocalMemBudget()) + " MB");
	
			// clear existing lops
			Hop.resetVisitStatus(hops);
			for( Hop hopRoot : hops )
				rClearLops( hopRoot );
			
			// construct lops			
			Dag<Lop> dag = new Dag<Lop>();
			for( Hop hopRoot : hops ){
				Lop lops = hopRoot.constructLops();
				lops.addToDag(dag);	
			}		
			
			// generate runtime instructions (incl piggybacking)
			newInst = dag.getJobs(sb, ConfigurationManager.getDMLConfig());	
		}
		
		// explain recompiled hops / instructions
		if( DMLScript.EXPLAIN == ExplainType.RECOMPILE_HOPS ){
			LOG.info("EXPLAIN RECOMPILE \nGENERIC (lines "+sb.getBeginLine()+"-"+sb.getEndLine()+"):\n" + 
		    Explain.explainHops(hops, 1));
		}
		if( DMLScript.EXPLAIN == ExplainType.RECOMPILE_RUNTIME ){
			LOG.info("EXPLAIN RECOMPILE \nGENERIC (lines "+sb.getBeginLine()+"-"+sb.getEndLine()+"):\n" + 
		    Explain.explain(newInst, 1));
		}
	
		return newInst;
	}

	public static ArrayList<Instruction> recompileHopsDagInstructions( Hop hops ) 
		throws DMLRuntimeException, HopsException, LopsException, IOException
	{
		ArrayList<Instruction> newInst = null;

		//need for synchronization as we do temp changes in shared hops/lops
		synchronized( hops ) 
		{	
			LOG.debug ("\n**************** Optimizer (Recompile) *************\nMemory Budget = " + 
					   OptimizerUtils.toMB(OptimizerUtils.getLocalMemBudget()) + " MB");

			// clear existing lops
			hops.resetVisitStatus();
			rClearLops( hops );	

			// construct lops			
			Dag<Lop> dag = new Dag<Lop>();
			Lop lops = hops.constructLops();
			lops.addToDag(dag);		
			
			// generate runtime instructions (incl piggybacking)
			newInst = dag.getJobs(null, ConfigurationManager.getDMLConfig());
		}

		// explain recompiled instructions
		if( DMLScript.EXPLAIN == ExplainType.RECOMPILE_HOPS )
			LOG.info("EXPLAIN RECOMPILE \nPRED (line "+hops.getBeginLine()+"):\n" + Explain.explain(hops,1));
		if( DMLScript.EXPLAIN == ExplainType.RECOMPILE_RUNTIME )
			LOG.info("EXPLAIN RECOMPILE \nPRED (line "+hops.getBeginLine()+"):\n" + Explain.explain(newInst,1));
		
		return newInst;
	}

	public static void recompileProgramBlockHierarchy( ArrayList<ProgramBlock> pbs, LocalVariableMap vars, long tid, boolean resetRecompile ) 
		throws DMLRuntimeException
	{
		try 
		{
			RecompileStatus status = new RecompileStatus();
			
			synchronized( pbs )
			{
				for( ProgramBlock pb : pbs )
					rRecompileProgramBlock(pb, vars, status, tid, resetRecompile);
			}
		}
		catch(Exception ex)
		{
			throw new DMLRuntimeException("Unable to recompile program block hierarchy.", ex);
		}
	}
	
	/**
	 * Method to recompile program block hierarchy to forced execution time. This affects also
	 * referenced functions and chains of functions. Use et==null in order to release the forced 
	 * exec type.
	 * 
	 * @param pbs list of program blocks
	 * @param tid thread id
	 * @param fnStack function stack
	 * @param et execution type
	 * @throws DMLRuntimeException if DMLRuntimeException occurs
	 */
	public static void recompileProgramBlockHierarchy2Forced( ArrayList<ProgramBlock> pbs, long tid, HashSet<String> fnStack, ExecType et ) 
		throws DMLRuntimeException
	{
		try 
		{
			synchronized( pbs )
			{
				for( ProgramBlock pb : pbs )
					rRecompileProgramBlock2Forced(pb, tid, fnStack, et);
			}
		}
		catch(Exception ex)
		{
			throw new DMLRuntimeException("Unable to recompile program block hierarchy to CP.", ex);
		}
	}
	
	/**
	 * This method does NO full program block recompile (no stats update, no rewrites, no recursion) but
	 * only regenerates lops and instructions. The primary use case is recompilation after are hop configuration 
	 * changes which allows to preserve statistics (e.g., propagated worst case stats from other program blocks)
	 * and better performance for recompiling individual program blocks.  
	 * 
	 * @param pb program block
	 * @throws HopsException if HopsException occurs
	 * @throws LopsException if LopsException occurs
	 * @throws DMLRuntimeException if DMLRuntimeException occurs
	 * @throws IOException if IOException occurs
	 */
	public static void recompileProgramBlockInstructions(ProgramBlock pb) 
		throws HopsException, LopsException, DMLRuntimeException, IOException
	{
		if( pb instanceof WhileProgramBlock )
		{
			//recompile while predicate instructions
			WhileProgramBlock wpb = (WhileProgramBlock)pb;
			WhileStatementBlock wsb = (WhileStatementBlock) pb.getStatementBlock();
			if( wsb!=null && wsb.getPredicateHops()!=null )
				wpb.setPredicate(recompileHopsDagInstructions(wsb.getPredicateHops()));
		}
		else if( pb instanceof IfProgramBlock )
		{
			//recompile if predicate instructions
			IfProgramBlock ipb = (IfProgramBlock)pb;
			IfStatementBlock isb = (IfStatementBlock) pb.getStatementBlock();
			if( isb!=null && isb.getPredicateHops()!=null )
				ipb.setPredicate(recompileHopsDagInstructions(isb.getPredicateHops()));
		}
		else if( pb instanceof ForProgramBlock )
		{
			//recompile for/parfor predicate instructions
			ForProgramBlock fpb = (ForProgramBlock)pb;
			ForStatementBlock fsb = (ForStatementBlock) pb.getStatementBlock();
			if( fsb!=null && fsb.getFromHops()!=null )
				fpb.setFromInstructions(recompileHopsDagInstructions(fsb.getFromHops()));
			if( fsb!=null && fsb.getToHops()!=null )
				fpb.setToInstructions(recompileHopsDagInstructions(fsb.getToHops()));
			if( fsb!=null && fsb.getIncrementHops()!=null )
				fpb.setIncrementInstructions(recompileHopsDagInstructions(fsb.getIncrementHops()));
		}
		else
		{
			//recompile last-level program block instructions
			StatementBlock sb = pb.getStatementBlock();
			if( sb!=null && sb.get_hops()!=null ) {
				pb.setInstructions(recompileHopsDagInstructions(sb, sb.get_hops()));
			}
		}
	}
	
	public static boolean requiresRecompilation( ArrayList<Hop> hops )
	{
		boolean ret = false;
		
		if( hops != null )
		{
			synchronized( hops )
			{
				Hop.resetVisitStatus(hops);
				for( Hop hop : hops )
				{
					ret |= rRequiresRecompile(hop);
					if( ret ) break; // early abort
				}
			}
		}
		
		return ret;
	}
	
	public static boolean requiresRecompilation( Hop hop )
	{
		boolean ret = false;
		
		if( hop != null )
		{
			synchronized( hop )
			{
				hop.resetVisitStatus();
				ret = rRequiresRecompile(hop);
			}
		}
		
		return ret;
	}
	

	/**
	 * Deep copy of hops dags for parallel recompilation.
	 * 
	 * @param hops list of high-level operators
	 * @return list of high-level operators
	 * @throws HopsException if HopsException occurs
	 */
	public static ArrayList<Hop> deepCopyHopsDag( ArrayList<Hop> hops ) 
		throws HopsException 
	{
		ArrayList<Hop> ret = new ArrayList<Hop>();
		
		try {
			//note: need memo table over all independent DAGs in order to 
			//account for shared transient reads (otherwise more instructions generated)
			HashMap<Long, Hop> memo = new HashMap<Long, Hop>(); //orig ID, new clone
			for( Hop hopRoot : hops )
				ret.add(rDeepCopyHopsDag(hopRoot, memo));
		}
		catch(Exception ex)
		{
			throw new HopsException(ex);
		}
		
		return ret;
	}
	
	/**
	 * Deep copy of hops dags for parallel recompilation.
	 * 
	 * @param hops high-level operator
	 * @return high-level operator
	 * @throws HopsException if HopsException occurs
	 */
	public static Hop deepCopyHopsDag( Hop hops ) 
		throws HopsException 
	{
		Hop ret = null;
		
		try {
			HashMap<Long, Hop> memo = new HashMap<Long, Hop>(); //orig ID, new clone
			ret = rDeepCopyHopsDag(hops, memo);
		}
		catch(Exception ex)
		{
			throw new HopsException(ex);
		}
		
		return ret;
	}
	
	private static Hop rDeepCopyHopsDag( Hop hops, HashMap<Long,Hop> memo ) 
		throws CloneNotSupportedException
	{
		Hop ret = memo.get(hops.getHopID());
	
		//create clone if required 
		if( ret == null ) 
		{
			ret = (Hop) hops.clone();
			ArrayList<Hop> tmp = new ArrayList<Hop>();
			
			//create new childs
			for( Hop in : hops.getInput() )
			{
				Hop newIn = rDeepCopyHopsDag(in, memo);
				tmp.add(newIn);
			}
			//modify references of childs
			for( Hop in : tmp )
			{
				ret.getInput().add(in);
				in.getParent().add(ret);
			}
			
			memo.put(hops.getHopID(), ret);
		}
		
		return ret;
	}
	

	public static void updateFunctionNames(ArrayList<Hop> hops, long pid) 
	{
		Hop.resetVisitStatus(hops);
		for( Hop hopRoot : hops  )
			rUpdateFunctionNames( hopRoot, pid );
	}
	
	public static void rUpdateFunctionNames( Hop hop, long pid )
	{
		if( hop.isVisited() )
			return;
		
		//update function names
		if( hop instanceof FunctionOp && ((FunctionOp)hop).getFunctionType() != FunctionType.MULTIRETURN_BUILTIN) {
			FunctionOp fop = (FunctionOp) hop;
			fop.setFunctionName( fop.getFunctionName() +
					             ProgramConverter.CP_CHILD_THREAD + pid);
		}
		
		if( hop.getInput() != null )
			for( Hop c : hop.getInput() )
				rUpdateFunctionNames(c, pid);
		
		hop.setVisited();
	}
	
	
	//////////////////////////////
	// private helper functions //
	//////////////////////////////
	
	private static void rRecompileProgramBlock( ProgramBlock pb, LocalVariableMap vars, RecompileStatus status, long tid, boolean resetRecompile ) 
		throws HopsException, DMLRuntimeException, LopsException, IOException
	{
		if (pb instanceof WhileProgramBlock)
		{
			WhileProgramBlock wpb = (WhileProgramBlock)pb;
			WhileStatementBlock wsb = (WhileStatementBlock) wpb.getStatementBlock();
			//recompile predicate
			recompileWhilePredicate(wpb, wsb, vars, status, tid, resetRecompile);
			//remove updated scalars because in loop
			removeUpdatedScalars(vars, wsb); 
			//copy vars for later compare
			LocalVariableMap oldVars = (LocalVariableMap) vars.clone();
			RecompileStatus oldStatus = (RecompileStatus) status.clone();
			for (ProgramBlock pb2 : wpb.getChildBlocks())
				rRecompileProgramBlock(pb2, vars, status, tid, resetRecompile);
			if( reconcileUpdatedCallVarsLoops(oldVars, vars, wsb) 
				| reconcileUpdatedCallVarsLoops(oldStatus, status, wsb) ) {
				//second pass with unknowns if required
				recompileWhilePredicate(wpb, wsb, vars, status, tid, resetRecompile);
				for (ProgramBlock pb2 : wpb.getChildBlocks())
					rRecompileProgramBlock(pb2, vars, status, tid, resetRecompile);
			}
			removeUpdatedScalars(vars, wsb);
		}
		else if (pb instanceof IfProgramBlock)
		{
			IfProgramBlock ipb = (IfProgramBlock)pb;	
			IfStatementBlock isb = (IfStatementBlock)ipb.getStatementBlock();
			//recompile predicate
			recompileIfPredicate(ipb, isb, vars, status, tid, resetRecompile);
			//copy vars for later compare
			LocalVariableMap oldVars = (LocalVariableMap) vars.clone();
			LocalVariableMap varsElse = (LocalVariableMap) vars.clone();
			RecompileStatus oldStatus = (RecompileStatus)status.clone();
			RecompileStatus statusElse = (RecompileStatus)status.clone();
			for( ProgramBlock pb2 : ipb.getChildBlocksIfBody() )
				rRecompileProgramBlock(pb2, vars, status, tid, resetRecompile);
			for( ProgramBlock pb2 : ipb.getChildBlocksElseBody() )
				rRecompileProgramBlock(pb2, varsElse, statusElse, tid, resetRecompile);
			reconcileUpdatedCallVarsIf(oldVars, vars, varsElse, isb);
			reconcileUpdatedCallVarsIf(oldStatus, status, statusElse, isb);
			removeUpdatedScalars(vars, ipb.getStatementBlock());
		}
		else if (pb instanceof ForProgramBlock) //includes ParFORProgramBlock
		{ 
			ForProgramBlock fpb = (ForProgramBlock)pb;	
			ForStatementBlock fsb = (ForStatementBlock) fpb.getStatementBlock();
			//recompile predicates
			recompileForPredicates(fpb, fsb, vars, status, tid, resetRecompile);
			//remove updated scalars because in loop
			removeUpdatedScalars(vars, fpb.getStatementBlock()); 
			//copy vars for later compare
			LocalVariableMap oldVars = (LocalVariableMap) vars.clone();
			RecompileStatus oldStatus = (RecompileStatus) status.clone();
			for( ProgramBlock pb2 : fpb.getChildBlocks() )
				rRecompileProgramBlock(pb2, vars, status, tid, resetRecompile);
			if( reconcileUpdatedCallVarsLoops(oldVars, vars, fsb) 
				| reconcileUpdatedCallVarsLoops(oldStatus, status, fsb)) {
				//second pass with unknowns if required
				recompileForPredicates(fpb, fsb, vars, status, tid, resetRecompile);
				for( ProgramBlock pb2 : fpb.getChildBlocks() )
					rRecompileProgramBlock(pb2, vars, status, tid, resetRecompile);		
			}
			removeUpdatedScalars(vars, fpb.getStatementBlock());
		}		
		else if (  pb instanceof FunctionProgramBlock ) //includes ExternalFunctionProgramBlock and ExternalFunctionProgramBlockCP
		{
			//do nothing
		}
		else 
		{	
			StatementBlock sb = pb.getStatementBlock();
			ArrayList<Instruction> tmp = pb.getInstructions();

			if(	sb != null //recompile all for stats propagation and recompile flags
				//&& Recompiler.requiresRecompilation( sb.get_hops() ) 
				/*&& !Recompiler.containsNonRecompileInstructions(tmp)*/ )
			{
				tmp = Recompiler.recompileHopsDag(
					sb, sb.get_hops(), vars, status, true, false, tid);
				pb.setInstructions( tmp );
				
				//propagate stats across hops (should be executed on clone of vars)
				Recompiler.extractDAGOutputStatistics(sb.get_hops(), vars);
				
				//reset recompilation flags (w/ special handling functions)
				if(    ParForProgramBlock.RESET_RECOMPILATION_FLAGs 
					&& !containsRootFunctionOp(sb.get_hops())  
					&& resetRecompile ) 
				{
					Hop.resetRecompilationFlag(sb.get_hops(), ExecType.CP);
					sb.updateRecompilationFlag();
				}
			}
			
		}
		
	}
	
	public static boolean reconcileUpdatedCallVarsLoops( LocalVariableMap oldCallVars, LocalVariableMap callVars, StatementBlock sb )
	{
		boolean requiresRecompile = false;
		
		//handle matrices
		for( String varname : sb.variablesUpdated().getVariableNames() )
		{
			Data dat1 = oldCallVars.get(varname);
			Data dat2 = callVars.get(varname);
			if( dat1!=null && dat1 instanceof MatrixObject && dat2!=null && dat2 instanceof MatrixObject )
			{
				MatrixObject moOld = (MatrixObject) dat1;
				MatrixObject mo = (MatrixObject) dat2;
				MatrixCharacteristics mcOld = moOld.getMatrixCharacteristics();
				MatrixCharacteristics mc = mo.getMatrixCharacteristics();
				
				if( mcOld.getRows() != mc.getRows() 
					|| mcOld.getCols() != mc.getCols()
					|| mcOld.getNonZeros() != mc.getNonZeros() )
				{
					long ldim1 = mc.getRows(), ldim2 = mc.getCols(), lnnz = mc.getNonZeros();
					//handle row dimension change in body
					if( mcOld.getRows() != mc.getRows() ) {
						ldim1=-1; //unknown
						requiresRecompile = true;
					}
					//handle column dimension change in body
					if( mcOld.getCols() != mc.getCols() ) {
						ldim2=-1; //unknown
						requiresRecompile = true;
					}
					//handle sparsity change
					if( mcOld.getNonZeros() != mc.getNonZeros() ) {
						lnnz=-1; //unknown		
						requiresRecompile = true;
					}
					
					MatrixObject moNew = createOutputMatrix(ldim1, ldim2, lnnz);
					callVars.put(varname, moNew);
				}
			}
		}
		
		return requiresRecompile;
	}

	public static boolean reconcileUpdatedCallVarsLoops( RecompileStatus oldCallStatus, RecompileStatus callStatus, StatementBlock sb )
	{
		boolean requiresRecompile = false;
		
		//handle matrices
		for( String varname : sb.variablesUpdated().getVariableNames() )
		{
			MatrixCharacteristics dat1 = oldCallStatus.getTWriteStats().get(varname);
			MatrixCharacteristics dat2 = callStatus.getTWriteStats().get(varname);
			if( dat1!=null  && dat2!=null  )
			{
				MatrixCharacteristics mcOld = dat1;
				MatrixCharacteristics mc = dat2;
				
				if( mcOld.getRows() != mc.getRows() 
					|| mcOld.getCols() != mc.getCols()
					|| mcOld.getNonZeros() != mc.getNonZeros() )
				{
					long ldim1 = mc.getRows(), ldim2 = mc.getCols(), lnnz = mc.getNonZeros();
					//handle row dimension change in body
					if( mcOld.getRows() != mc.getRows() ) {
						ldim1 = -1;
						requiresRecompile = true;
					}
					//handle column dimension change in body
					if( mcOld.getCols() != mc.getCols() ) {
						ldim2 = -1;
						requiresRecompile = true;
					}
					//handle sparsity change
					if( mcOld.getNonZeros() != mc.getNonZeros() ) {
						lnnz = -1;		
						requiresRecompile = true;
					}
					
					MatrixCharacteristics moNew = new MatrixCharacteristics(ldim1, ldim2, -1, -1, lnnz);
					callStatus.getTWriteStats().put(varname, moNew);
				}
			}
		}
		
		return requiresRecompile;
	}
	
	public static LocalVariableMap reconcileUpdatedCallVarsIf( LocalVariableMap oldCallVars, LocalVariableMap callVarsIf, LocalVariableMap callVarsElse, StatementBlock sb )
	{
		for( String varname : sb.variablesUpdated().getVariableNames() )
		{	
			Data origVar = oldCallVars.get(varname);
			Data ifVar = callVarsIf.get(varname);
			Data elseVar = callVarsElse.get(varname);
			Data dat1 = null, dat2 = null;
			
			if( ifVar!=null && elseVar!=null ){ // both branches exists
				dat1 = ifVar;
				dat2 = elseVar;
			}
			else if( ifVar!=null && elseVar==null ){ //only if
				dat1 = origVar;
				dat2 = ifVar;
			}
			else { //only else
				dat1 = origVar;
				dat2 = elseVar;
			}
			
			//compare size and value information (note: by definition both dat1 and dat2 are of same type
			//because we do not allow data type changes)
			if( dat1 != null && dat1 instanceof MatrixObject && dat2!=null )
			{
				//handle matrices
				if( dat1 instanceof MatrixObject && dat2 instanceof MatrixObject )
				{
					MatrixObject moOld = (MatrixObject) dat1;
					MatrixObject mo = (MatrixObject) dat2;
					MatrixCharacteristics mcOld = moOld.getMatrixCharacteristics();
					MatrixCharacteristics mc = mo.getMatrixCharacteristics();
					
					if( mcOld.getRows() != mc.getRows() 
							|| mcOld.getCols() != mc.getCols()
							|| mcOld.getNonZeros() != mc.getNonZeros() )
					{
						long ldim1 =mc.getRows(), ldim2=mc.getCols(), lnnz=mc.getNonZeros();
						
						//handle row dimension change
						if( mcOld.getRows() != mc.getRows() ) {
							ldim1 = -1; //unknown
						}
						if( mcOld.getCols() != mc.getCols() ) {
							ldim2 = -1; //unknown
						}
						//handle sparsity change
						if( mcOld.getNonZeros() != mc.getNonZeros() ) {
							lnnz = -1; //unknown		
						}
						
						MatrixObject moNew = createOutputMatrix(ldim1, ldim2, lnnz);
						callVarsIf.put(varname, moNew);
					}
				}
			}
		}
		
		return callVarsIf;
	}
	
	public static RecompileStatus reconcileUpdatedCallVarsIf( RecompileStatus oldStatus, RecompileStatus callStatusIf, RecompileStatus callStatusElse, StatementBlock sb )
	{
		for( String varname : sb.variablesUpdated().getVariableNames() )
		{	
			MatrixCharacteristics origVar = oldStatus.getTWriteStats().get(varname);
			MatrixCharacteristics ifVar = callStatusIf.getTWriteStats().get(varname);
			MatrixCharacteristics elseVar = callStatusElse.getTWriteStats().get(varname);
			MatrixCharacteristics dat1 = null, dat2 = null;
			
			if( ifVar!=null && elseVar!=null ){ // both branches exists
				dat1 = ifVar;
				dat2 = elseVar;
			}
			else if( ifVar!=null && elseVar==null ){ //only if
				dat1 = origVar;
				dat2 = ifVar;
			}
			else { //only else
				dat1 = origVar;
				dat2 = elseVar;
			}
			
			//compare size and value information (note: by definition both dat1 and dat2 are of same type
			//because we do not allow data type changes)
			if( dat1 != null && dat2!=null )
			{
				MatrixCharacteristics mcOld = dat1;
				MatrixCharacteristics mc = dat2;
					
				if( mcOld.getRows() != mc.getRows() 
						|| mcOld.getCols() != mc.getCols()
						|| mcOld.getNonZeros() != mc.getNonZeros() )
				{
					long ldim1 = (mcOld.getRows()>=0 && mc.getRows()>=0) ? 
							Math.max( mcOld.getRows(), mc.getRows() ) : -1;
					long ldim2 = (mcOld.getCols()>=0 && mc.getCols()>=0) ?
							Math.max( mcOld.getCols(), mc.getCols() ) : -1;
					long lnnz = (mcOld.getNonZeros()>=0 && mc.getNonZeros()>=0) ? 
							Math.max( mcOld.getNonZeros(), mc.getNonZeros() ) : -1;	
					
					MatrixCharacteristics mcNew = new MatrixCharacteristics(ldim1, ldim2, -1, -1, lnnz);
					callStatusIf.getTWriteStats().put(varname, mcNew);
				}
			}
		}
		
		return callStatusIf;
	}
	
	private static boolean containsRootFunctionOp( ArrayList<Hop> hops )
	{
		boolean ret = false;
		for( Hop h : hops )
			if( h instanceof FunctionOp )
				ret |= true;
		
		return ret;
	}
	
	private static MatrixObject createOutputMatrix( long dim1, long dim2, long nnz )
	{
		MatrixObject moOut = new MatrixObject(ValueType.DOUBLE, null);
		int blksz = ConfigurationManager.getBlocksize();
		MatrixCharacteristics mc = new MatrixCharacteristics( 
				dim1, dim2, blksz, blksz, nnz);
		MatrixFormatMetaData meta = new MatrixFormatMetaData(mc,null,null);
		moOut.setMetaData(meta);
		
		return moOut;
	}
	
	
	//helper functions for predicate recompile
	
	private static void recompileIfPredicate( IfProgramBlock ipb, IfStatementBlock isb, LocalVariableMap vars, RecompileStatus status, long tid, boolean resetRecompile ) 
		throws DMLRuntimeException, HopsException, LopsException, IOException
	{
		if( isb == null )
			return;
		
		Hop hops = isb.getPredicateHops();
		if( hops != null ) {
			ArrayList<Instruction> tmp = recompileHopsDag(
				hops, vars, status, true, false, tid);
			ipb.setPredicate( tmp );
			if( ParForProgramBlock.RESET_RECOMPILATION_FLAGs
				&& resetRecompile ) {
				Hop.resetRecompilationFlag(hops, ExecType.CP);
				isb.updatePredicateRecompilationFlag();
			}
		}
	}
	
	private static void recompileWhilePredicate( WhileProgramBlock wpb, WhileStatementBlock wsb, LocalVariableMap vars, RecompileStatus status, long tid, boolean resetRecompile ) 
		throws DMLRuntimeException, HopsException, LopsException, IOException
	{
		if( wsb == null )
			return;
		
		Hop hops = wsb.getPredicateHops();
		if( hops != null ) {
			ArrayList<Instruction> tmp = recompileHopsDag(
				hops, vars, status, true, false, tid);
			wpb.setPredicate( tmp );
			if( ParForProgramBlock.RESET_RECOMPILATION_FLAGs 
				&& resetRecompile ) {
				Hop.resetRecompilationFlag(hops, ExecType.CP);
				wsb.updatePredicateRecompilationFlag();
			}
		}
	}
	
	private static void recompileForPredicates( ForProgramBlock fpb, ForStatementBlock fsb, LocalVariableMap vars, RecompileStatus status, long tid, boolean resetRecompile ) 
		throws DMLRuntimeException, HopsException, LopsException, IOException
	{
		if( fsb != null )
		{
			Hop fromHops = fsb.getFromHops();
			Hop toHops = fsb.getToHops();
			Hop incrHops = fsb.getIncrementHops();
			
			//handle recompilation flags
			if( ParForProgramBlock.RESET_RECOMPILATION_FLAGs 
				&& resetRecompile ) 
			{
				if( fromHops != null ) {
					ArrayList<Instruction> tmp = recompileHopsDag(
						fromHops, vars, status, true, false, tid);
					fpb.setFromInstructions(tmp);
					Hop.resetRecompilationFlag(fromHops,ExecType.CP);
				}
				if( toHops != null ) {
					ArrayList<Instruction> tmp = recompileHopsDag(
						toHops, vars, status, true, false, tid);
					fpb.setToInstructions(tmp);
					Hop.resetRecompilationFlag(toHops,ExecType.CP);
				}
				if( incrHops != null ) {
					ArrayList<Instruction> tmp = recompileHopsDag(
						incrHops, vars, status, true, false, tid);
					fpb.setIncrementInstructions(tmp);
					Hop.resetRecompilationFlag(incrHops,ExecType.CP);
				}
				fsb.updatePredicateRecompilationFlags();
			}
			else //no reset of recompilation flags
			{
				if( fromHops != null ) {
					ArrayList<Instruction> tmp = recompileHopsDag(
						fromHops, vars, status, true, false, tid);
					fpb.setFromInstructions(tmp);
				}
				if( toHops != null ) {
					ArrayList<Instruction> tmp = recompileHopsDag(
						toHops, vars, status, true, false, tid);
					fpb.setToInstructions(tmp);
				}
				if( incrHops != null ) {
					ArrayList<Instruction> tmp = recompileHopsDag(
						incrHops, vars, status, true, false, tid);
					fpb.setIncrementInstructions(tmp);
				}
			}
		}
	}
	
	private static void rRecompileProgramBlock2Forced( ProgramBlock pb, long tid, HashSet<String> fnStack, ExecType et ) 
		throws HopsException, DMLRuntimeException, LopsException, IOException
	{
		if (pb instanceof WhileProgramBlock)
		{
			WhileProgramBlock pbTmp = (WhileProgramBlock)pb;
			WhileStatementBlock sbTmp = (WhileStatementBlock)pbTmp.getStatementBlock();
			//recompile predicate
			if(	sbTmp!=null && !(et==ExecType.CP && !OptTreeConverter.containsMRJobInstruction(pbTmp.getPredicate(), true, true)) )			
				pbTmp.setPredicate( Recompiler.recompileHopsDag2Forced(sbTmp.getPredicateHops(), tid, et) );
			
			//recompile body
			for (ProgramBlock pb2 : pbTmp.getChildBlocks())
				rRecompileProgramBlock2Forced(pb2, tid, fnStack, et);
		}
		else if (pb instanceof IfProgramBlock)
		{
			IfProgramBlock pbTmp = (IfProgramBlock)pb;	
			IfStatementBlock sbTmp = (IfStatementBlock)pbTmp.getStatementBlock();
			//recompile predicate
			if( sbTmp!=null &&!(et==ExecType.CP && !OptTreeConverter.containsMRJobInstruction(pbTmp.getPredicate(), true, true)) )			
				pbTmp.setPredicate( Recompiler.recompileHopsDag2Forced(sbTmp.getPredicateHops(), tid, et) );				
			//recompile body
			for( ProgramBlock pb2 : pbTmp.getChildBlocksIfBody() )
				rRecompileProgramBlock2Forced(pb2, tid, fnStack, et);
			for( ProgramBlock pb2 : pbTmp.getChildBlocksElseBody() )
				rRecompileProgramBlock2Forced(pb2, tid, fnStack, et);
		}
		else if (pb instanceof ForProgramBlock) //includes ParFORProgramBlock
		{ 
			ForProgramBlock pbTmp = (ForProgramBlock)pb;	
			ForStatementBlock sbTmp = (ForStatementBlock) pbTmp.getStatementBlock();
			//recompile predicate
			if( sbTmp!=null && sbTmp.getFromHops() != null && !(et==ExecType.CP && !OptTreeConverter.containsMRJobInstruction(pbTmp.getFromInstructions(), true, true)) )
				pbTmp.setFromInstructions( Recompiler.recompileHopsDag2Forced(sbTmp.getFromHops(), tid, et) );				
			if( sbTmp!=null && sbTmp.getToHops() != null && !(et==ExecType.CP && !OptTreeConverter.containsMRJobInstruction(pbTmp.getToInstructions(), true, true)) )
				pbTmp.setToInstructions( Recompiler.recompileHopsDag2Forced(sbTmp.getToHops(), tid, et) );				
			if( sbTmp!=null && sbTmp.getIncrementHops() != null && !(et==ExecType.CP && !OptTreeConverter.containsMRJobInstruction(pbTmp.getIncrementInstructions(), true, true)) )
				pbTmp.setIncrementInstructions( Recompiler.recompileHopsDag2Forced(sbTmp.getIncrementHops(), tid, et) );				
			//recompile body
			for( ProgramBlock pb2 : pbTmp.getChildBlocks() )
				rRecompileProgramBlock2Forced(pb2, tid, fnStack, et);
		}		
		else if (  pb instanceof FunctionProgramBlock )//includes ExternalFunctionProgramBlock and ExternalFunctionProgramBlockCP
		{
			FunctionProgramBlock tmp = (FunctionProgramBlock)pb;
			for( ProgramBlock pb2 : tmp.getChildBlocks() )
				rRecompileProgramBlock2Forced(pb2, tid, fnStack, et);
		}
		else 
		{	
			StatementBlock sb = pb.getStatementBlock();
			
			//recompile hops dag to CP (note selective recompile 'if CP and no MR inst' 
			//would be invalid with permutation matrix mult across multiple dags)
			if(	sb != null ) {
				ArrayList<Instruction> tmp = pb.getInstructions();
				tmp = Recompiler.recompileHopsDag2Forced(sb, sb.get_hops(), tid, et);
				pb.setInstructions( tmp );
			}
			
			//recompile functions
			if( OptTreeConverter.containsFunctionCallInstruction(pb) )
			{
				ArrayList<Instruction> tmp = pb.getInstructions();
				for( Instruction inst : tmp )
					if( inst instanceof FunctionCallCPInstruction )
					{
						FunctionCallCPInstruction func = (FunctionCallCPInstruction)inst;
						String fname = func.getFunctionName();
						String fnamespace = func.getNamespace();
						String fKey = DMLProgram.constructFunctionKey(fnamespace, fname);
						
						if( !fnStack.contains(fKey) ) //memoization for multiple calls, recursion
						{
							fnStack.add(fKey);
							
							FunctionProgramBlock fpb = pb.getProgram().getFunctionProgramBlock(fnamespace, fname);
							rRecompileProgramBlock2Forced(fpb, tid, fnStack, et); //recompile chains of functions
						}
					}
			}
		}
		
	}

	/**
	 * Remove any scalar variables from the variable map if the variable
	 * is updated in this block.
	 *
	 * @param callVars  Map of variables eligible for propagation.
	 * @param sb  DML statement block.
	 */
	public static void removeUpdatedScalars( LocalVariableMap callVars, StatementBlock sb )
	{
		if( sb != null )
		{
			//remove updated scalar variables from constants
			for( String varname : sb.variablesUpdated().getVariables().keySet() )
			{
				Data dat = callVars.get(varname);
				if( dat != null && dat.getDataType() == DataType.SCALAR )
				{
					callVars.remove(varname);
				}
			}
		}
	}
	
	public static void extractDAGOutputStatistics(ArrayList<Hop> hops, LocalVariableMap vars)
	{
		extractDAGOutputStatistics(hops, vars, true);
	}
	
	public static void extractDAGOutputStatistics(ArrayList<Hop> hops, LocalVariableMap vars, boolean overwrite)
	{
		for( Hop hop : hops ) //for all hop roots
			extractDAGOutputStatistics(hop, vars, overwrite);
	}

	public static void extractDAGOutputStatistics(Hop hop, LocalVariableMap vars, boolean overwrite)
	{
		if(    hop instanceof DataOp && ((DataOp)hop).getDataOpType()==DataOpTypes.TRANSIENTWRITE ) //for all writes to symbol table
			//&& hop.getDim1()>0 && hop.getDim2()>0  ) //matrix with known dims 
		{
			String varName = hop.getName();
			if( !vars.keySet().contains(varName) || overwrite ) //not existing so far
			{
				//extract matrix sizes for size propagation
				if( hop.getDataType()==DataType.MATRIX )
				{
					MatrixObject mo = new MatrixObject(ValueType.DOUBLE, null);
					MatrixCharacteristics mc = new MatrixCharacteristics( 
												hop.getDim1(), hop.getDim2(), 
												ConfigurationManager.getBlocksize(), ConfigurationManager.getBlocksize(),
												hop.getNnz());
					MatrixFormatMetaData meta = new MatrixFormatMetaData(mc,null,null);
					mo.setMetaData(meta);	
					vars.put(varName, mo);
				}
				//extract scalar constants for second constant propagation
				else if( hop.getDataType()==DataType.SCALAR )
				{
					//extract literal assignments
					if( hop.getInput().size()==1 && hop.getInput().get(0) instanceof LiteralOp )
					{
						ScalarObject constant = HopRewriteUtils.getScalarObject((LiteralOp)hop.getInput().get(0));
						if( constant!=null )
							vars.put(varName, constant);
					}
					//extract constant variable assignments
					else if( hop.getInput().size()==1 && hop.getInput().get(0) instanceof DataOp)
					{
						DataOp dop = (DataOp) hop.getInput().get(0);
						String dopvarname = dop.getName();
						if( dop.isRead() && vars.keySet().contains(dopvarname) )
						{
							ScalarObject constant = (ScalarObject) vars.get(dopvarname);
							vars.put(varName, constant); //no clone because constant
						}
					}
					//extract ncol/nrow variable assignments
					else if( hop.getInput().size()==1 && hop.getInput().get(0) instanceof UnaryOp
							&& (((UnaryOp)hop.getInput().get(0)).getOp()==OpOp1.NROW ||
							    ((UnaryOp)hop.getInput().get(0)).getOp()==OpOp1.NCOL)   )
					{
						UnaryOp uop = (UnaryOp) hop.getInput().get(0);
						if( uop.getOp()==OpOp1.NROW && uop.getInput().get(0).getDim1()>0 )
							vars.put(varName, new IntObject(uop.getInput().get(0).getDim1()));
						else if( uop.getOp()==OpOp1.NCOL && uop.getInput().get(0).getDim2()>0 )
							vars.put(varName, new IntObject(uop.getInput().get(0).getDim2()));
					}
					//remove other updated scalars
					else
					{
						//we need to remove other updated scalars in order to ensure result
						//correctness of recompilation w/o being too conservative
						vars.remove(varName);
					}
				}
			}
			else //already existing: take largest   
			{
				Data dat = vars.get(varName);
				if( dat instanceof MatrixObject )
				{
					MatrixObject mo = (MatrixObject)dat;
					MatrixCharacteristics mc = mo.getMatrixCharacteristics();
					if( OptimizerUtils.estimateSizeExactSparsity(mc.getRows(), mc.getCols(), (mc.getNonZeros()>=0)?((double)mc.getNonZeros())/mc.getRows()/mc.getCols():1.0)	
					    < OptimizerUtils.estimateSize(hop.getDim1(), hop.getDim2()) )
					{
						//update statistics if necessary
						mc.setDimension(hop.getDim1(), hop.getDim2());
						mc.setNonZeros(hop.getNnz());
					}
				}
				else //scalar (just overwrite)
				{
					if( hop.getInput().size()==1 && hop.getInput().get(0) instanceof LiteralOp )
					{
						ScalarObject constant = HopRewriteUtils.getScalarObject((LiteralOp)hop.getInput().get(0));
						if( constant!=null )
							vars.put(varName, constant);
					}
				}
				
			}
		}
	}
	
	/**
	 * NOTE: no need for update visit status due to early abort
	 * 
	 * @param hop high-level operator
	 * @return true if requires recompile, false otherwise
	 */
	private static boolean rRequiresRecompile( Hop hop )
	{	
		boolean ret = hop.requiresRecompile();
		if( hop.isVisited() )
			return ret;
		
		if( hop.getInput() != null )
			for( Hop c : hop.getInput() )
			{
				ret |= rRequiresRecompile(c);
				if( ret ) break; // early abort
			}
		
		hop.setVisited();
		
		return ret;
	}
	
	/**
	 * Clearing lops for a given hops includes to (1) remove the reference
	 * to constructed lops and (2) clear the exec type (for consistency). 
	 * 
	 * The latter is important for advanced optimizers like parfor; otherwise subtle
	 * side-effects of program recompilation and hop-lop rewrites possible
	 * (e.g., see indexingop hop-lop rewrite in combination parfor rewrite set
	 * exec type that eventuelly might lead to unnecessary remote_parfor jobs).
	 * 
	 * @param hop high-level operator
	 */
	public static void rClearLops( Hop hop )
	{
		if( hop.isVisited() )
			return;
		
		//clear all relevant lops to allow for recompilation
		if( hop instanceof LiteralOp )
		{
			//for literal ops, we just clear parents because always constant
			if( hop.getLops() != null )
				hop.getLops().getOutputs().clear();	
		}
		else //GENERAL CASE
		{
			hop.resetExecType(); //remove exec type
			hop.setLops(null); //clear lops
			if( hop.getInput() != null )
				for( Hop c : hop.getInput() )
					rClearLops(c);
		}
		
		hop.setVisited();
	}
	
	public static void rUpdateStatistics( Hop hop, LocalVariableMap vars ) 
		throws DMLRuntimeException
	{
		if( hop.isVisited() )
			return;

		//recursively process children
		if( hop.getInput() != null )
			for( Hop c : hop.getInput() )
				rUpdateStatistics(c, vars);	
		
		boolean updatedSizeExpr = false;
		
		//update statistics for transient reads according to current statistics
		//(with awareness not to override persistent reads to an existing name)
		if(     hop instanceof DataOp 
			&& ((DataOp)hop).getDataOpType() != DataOpTypes.PERSISTENTREAD )
		{
			DataOp d = (DataOp) hop;
			String varName = d.getName();
			if( vars.keySet().contains( varName ) )
			{
				Data dat = vars.get(varName);
				if( dat instanceof MatrixObject ) {
					MatrixObject mo = (MatrixObject) dat;
					d.setDim1(mo.getNumRows());
					d.setDim2(mo.getNumColumns());
					d.setNnz(mo.getNnz());
				}
				else if( dat instanceof FrameObject ) {
					FrameObject fo = (FrameObject) dat;
					d.setDim1(fo.getNumRows());
					d.setDim2(fo.getNumColumns());
				}
			}
		}
		//special case for persistent reads with unknown size (read-after-write)
		else if( hop instanceof DataOp 
				&& ((DataOp)hop).getDataOpType() == DataOpTypes.PERSISTENTREAD
				&& !hop.dimsKnown() && ((DataOp)hop).getInputFormatType()!=FileFormatTypes.CSV
				&& !ConfigurationManager.getCompilerConfigFlag(ConfigType.IGNORE_READ_WRITE_METADATA) )
		{
			//update hop with read meta data
			DataOp dop = (DataOp) hop; 
			tryReadMetaDataFileMatrixCharacteristics(dop);
		}
		//update size expression for rand/seq according to symbol table entries
		else if ( hop instanceof DataGenOp )
		{
			DataGenOp d = (DataGenOp) hop;
			HashMap<String,Integer> params = d.getParamIndexMap();
			if (   d.getOp() == DataGenMethod.RAND || d.getOp()==DataGenMethod.SINIT 
				|| d.getOp() == DataGenMethod.SAMPLE ) 
			{
				boolean initUnknown = !d.dimsKnown();
				int ix1 = params.get(DataExpression.RAND_ROWS);
				int ix2 = params.get(DataExpression.RAND_COLS);
				//update rows/cols by evaluating simple expression of literals, nrow, ncol, scalars, binaryops
				d.refreshRowsParameterInformation(d.getInput().get(ix1), vars);
				d.refreshColsParameterInformation(d.getInput().get(ix2), vars);
				updatedSizeExpr = initUnknown & d.dimsKnown();
			} 
			else if ( d.getOp() == DataGenMethod.SEQ ) 
			{
				boolean initUnknown = !d.dimsKnown();
				int ix1 = params.get(Statement.SEQ_FROM);
				int ix2 = params.get(Statement.SEQ_TO);
				int ix3 = params.get(Statement.SEQ_INCR);
				double from = d.computeBoundsInformation(d.getInput().get(ix1), vars);
				double to = d.computeBoundsInformation(d.getInput().get(ix2), vars);
				double incr = d.computeBoundsInformation(d.getInput().get(ix3), vars);
				
				//special case increment 
				if ( from!=Double.MAX_VALUE && to!=Double.MAX_VALUE ) {
					incr *= ((from > to && incr > 0) || (from < to && incr < 0)) ? -1.0 : 1.0;
				}
				
				if ( from!=Double.MAX_VALUE && to!=Double.MAX_VALUE && incr!=Double.MAX_VALUE ) {
					d.setDim1( UtilFunctions.getSeqLength(from, to, incr) );
					d.setDim2( 1 );
					d.setIncrementValue( incr );
				}
				updatedSizeExpr = initUnknown & d.dimsKnown();
			}
			else {
				throw new DMLRuntimeException("Unexpected data generation method: " + d.getOp());
			}
		}
		//update size expression for reshape according to symbol table entries
		else if (    hop instanceof ReorgOp 
				 && ((ReorgOp)(hop)).getOp()==Hop.ReOrgOp.RESHAPE )
		{
			ReorgOp d = (ReorgOp) hop;
			boolean initUnknown = !d.dimsKnown();
			d.refreshRowsParameterInformation(d.getInput().get(1), vars);
			d.refreshColsParameterInformation(d.getInput().get(2), vars);
			updatedSizeExpr = initUnknown & d.dimsKnown();
		}
		//update size expression for indexing according to symbol table entries
		else if( hop instanceof IndexingOp )
		{
			IndexingOp iop = (IndexingOp)hop;
			Hop input2 = iop.getInput().get(1); //inpRowL
			Hop input3 = iop.getInput().get(2); //inpRowU
			Hop input4 = iop.getInput().get(3); //inpColL
			Hop input5 = iop.getInput().get(4); //inpColU
			boolean initUnknown = !iop.dimsKnown();
			double rl = iop.computeBoundsInformation(input2, vars);
			double ru = iop.computeBoundsInformation(input3, vars);
			double cl = iop.computeBoundsInformation(input4, vars);
			double cu = iop.computeBoundsInformation(input5, vars);
			if( rl!=Double.MAX_VALUE && ru!=Double.MAX_VALUE )
				iop.setDim1( (long)(ru-rl+1) );
			if( cl!=Double.MAX_VALUE && cu!=Double.MAX_VALUE )
				iop.setDim2( (long)(cu-cl+1) );
			updatedSizeExpr = initUnknown & iop.dimsKnown();
		}
		
		//propagate statistics along inner nodes of DAG,
		//without overwriting inferred size expressions
		if( !updatedSizeExpr ) {
			hop.refreshSizeInformation();
		}
		
		hop.setVisited();
	}

	/**
	 * public interface to package local literal replacement
	 * 
	 * @param hop high-level operator
	 * @param vars local variable map
	 * @param scalarsOnly if true, replace only scalar variables but no matrix operations;
	 *            if false, apply full literal replacement
	 * @throws DMLRuntimeException if DMLRuntimeException occurs
	 */
	public static void rReplaceLiterals( Hop hop, LocalVariableMap vars, boolean scalarsOnly ) 
		throws DMLRuntimeException
	{
		//public interface 
		LiteralReplacement.rReplaceLiterals(hop, vars, scalarsOnly);
	}
	
	public static void rSetExecType( Hop hop, ExecType etype )
	{
		if( hop.isVisited() )
			return;
		
		//update function names
		hop.setForcedExecType(etype);
		
		if( hop.getInput() != null )
			for( Hop c : hop.getInput() )
				rSetExecType(c, etype);
		
		hop.setVisited();
	}
	

	/**
	 * Returns true iff (1) all instruction are reblock instructions and (2) all
	 * individual reblock operations fit in the current memory budget.
	 * 
	 * @param inst instruction
	 * @param inputs the inputs
	 * @return return true if and only if all instructions are reblock instructions and all
	 * individual reblock oeprations fir in the current memory budget.
	 * @throws DMLRuntimeException if DMLRuntimeException occurs
	 * @throws IOException if IOException occurs
	 */
	public static boolean checkCPReblock(MRJobInstruction inst, MatrixObject[] inputs) 
		throws DMLRuntimeException, IOException 
	{
		boolean ret = true;
		
		boolean localMode = InfrastructureAnalyzer.isLocalMode();
		
		//check only shuffle inst
		String rdInst = inst.getIv_randInstructions();
		String rrInst = inst.getIv_recordReaderInstructions();
		String mapInst = inst.getIv_instructionsInMapper();
		String aggInst = inst.getIv_aggInstructions();
		String otherInst = inst.getIv_otherInstructions();
		if(    (rdInst != null && rdInst.length()>0)
			|| (rrInst != null && rrInst.length()>0)
			|| (mapInst != null && mapInst.length()>0)
			|| (aggInst != null && aggInst.length()>0)
			|| (otherInst != null && otherInst.length()>0)  )
		{
			ret = false;
		}
		
		//check only reblock inst
		if( ret ) {
			String shuffleInst = inst.getIv_shuffleInstructions();
			String[] instParts = shuffleInst.split( Lop.INSTRUCTION_DELIMITOR );
			for( String rblk : instParts )
				if(    !InstructionUtils.getOpCode(rblk).equals(ReBlock.OPCODE) 
					&& !InstructionUtils.getOpCode(rblk).equals(CSVReBlock.OPCODE) )
				{
					ret = false;
					break;
				}
		}
		
		//check output empty blocks (for outputEmptyBlocks=false, a CP reblock can be 
		//counter-productive because any export from CP would reintroduce the empty blocks)
		if( ret ){
			String shuffleInst = inst.getIv_shuffleInstructions();
			String[] instParts = shuffleInst.split( Lop.INSTRUCTION_DELIMITOR );
			for( String rblk : instParts )
				if(    InstructionUtils.getOpCode(rblk).equals(ReBlock.OPCODE) 
				    && rblk.endsWith("false") ) //no output of empty blocks
				{
					ret = false;
					break;
				}
		}
		
		//check recompile memory budget
		if( ret ) {
			for( MatrixObject mo : inputs )
			{
				long rows = mo.getNumRows();
				long cols = mo.getNumColumns();
				
				// If the dimensions are unknown then reblock can not be recompiled into CP
				// Note: unknown dimensions at this point can only happen for CSV files.
				// however, we do a conservative check with the CSV filesize
				if ( rows == -1 || cols == -1 ) 
				{
					Path path = new Path(mo.getFileName());
					long size = MapReduceTool.getFilesizeOnHDFS(path);
					if( size > CP_CSV_REBLOCK_UNKNOWN_THRESHOLD_SIZE || CP_CSV_REBLOCK_UNKNOWN_THRESHOLD_SIZE > OptimizerUtils.getLocalMemBudget() )
					{
						ret = false;
						break;
					}			
				}
				//default case (known dimensions)
				else
				{
					long nnz = mo.getNnz();
					double sp = OptimizerUtils.getSparsity(rows, cols, nnz);
					double mem = MatrixBlock.estimateSizeInMemory(rows, cols, sp);			
					if(    !OptimizerUtils.isValidCPDimensions(rows, cols)
						|| !OptimizerUtils.isValidCPMatrixSize(rows, cols, sp)
						|| mem >= OptimizerUtils.getLocalMemBudget() ) 
					{
						ret = false;
						break;
					}
				}
			}
		}
		
		//check in-memory reblock size threshold (prevent long single-threaded text read)
		//NOTE: this does not apply to local mode because there text read single-threaded as well
		if( ret && !localMode ) {
			for( MatrixObject mo : inputs )
			{
				MatrixFormatMetaData iimd = (MatrixFormatMetaData) mo.getMetaData();
				if((   iimd.getInputInfo()==InputInfo.TextCellInputInfo
					|| iimd.getInputInfo()==InputInfo.MatrixMarketInputInfo
					|| iimd.getInputInfo()==InputInfo.CSVInputInfo
					|| iimd.getInputInfo()==InputInfo.BinaryCellInputInfo)
					&& !mo.isDirty() )
				{
					//get file size on hdfs (as indicator for estimated read time)
					Path path = new Path(mo.getFileName());
					long fileSize = MapReduceTool.getFilesizeOnHDFS(path);
					//compute cp reblock size threshold based on available parallelism
					long cpThreshold = CP_REBLOCK_THRESHOLD_SIZE * 
							           OptimizerUtils.getParallelTextReadParallelism();
					
					if( fileSize > cpThreshold ) {
						ret = false;
						break;
					}
				}
			}
		}
	
		return ret;
	}
	
	/**
	 * CP Reblock check for spark instructions; in contrast to MR, we can not
	 * rely on the input file sizes because inputs might be passed via rdds. 
	 * 
	 * @param ec execution context
	 * @param varin variable
	 * @return true if CP reblock?
	 * @throws DMLRuntimeException if DMLRuntimeException occurs
	 */
	public static boolean checkCPReblock(ExecutionContext ec, String varin) 
		throws DMLRuntimeException
	{
		CacheableData<?> obj = ec.getCacheableData(varin);
		MatrixCharacteristics mc = ec.getMatrixCharacteristics(varin);
		
		long rows = mc.getRows();
		long cols = mc.getCols();
		long nnz = mc.getNonZeros();
		
		//check valid cp reblock recompilation hook
		if(    !ConfigurationManager.isDynamicRecompilation()
			|| !OptimizerUtils.isHybridExecutionMode() )
		{
			return false;
		}

		//robustness for usage through mlcontext (key/values of input rdds are 
		//not serializable for text; also bufferpool rdd read only supported for 
		// binarycell and binaryblock)
		MatrixFormatMetaData iimd = (MatrixFormatMetaData) obj.getMetaData();
		if( obj.getRDDHandle() != null 
			&& iimd.getInputInfo() != InputInfo.BinaryBlockInputInfo 
			&& iimd.getInputInfo() != InputInfo.BinaryCellInputInfo ) {
			return false;
		}		
		
		//robustness unknown dimensions, e.g., for csv reblock
		if( rows <= 0 || cols <= 0 ) {
			try {
				long size = MapReduceTool.getFilesizeOnHDFS(new Path(obj.getFileName()));
				return (size < OptimizerUtils.getLocalMemBudget() &&
					size < CP_CSV_REBLOCK_UNKNOWN_THRESHOLD_SIZE * 
					OptimizerUtils.getParallelTextReadParallelism());
			} 
			catch(IllegalArgumentException | IOException ex) {
				throw new DMLRuntimeException(ex);
			}
		}
		
		//check valid dimensions and memory requirements
		double sp = OptimizerUtils.getSparsity(rows, cols, nnz);
		double mem = MatrixBlock.estimateSizeInMemory(rows, cols, sp);			
		if(    !OptimizerUtils.isValidCPDimensions(rows, cols)
			|| !OptimizerUtils.isValidCPMatrixSize(rows, cols, sp)
			|| mem >= OptimizerUtils.getLocalMemBudget() ) 
		{
			return false;
		}
		
		//check in-memory reblock size threshold (preference: distributed)
		long estFilesize = (long)(3.5 * mem); //conservative estimate
		long cpThreshold = CP_REBLOCK_THRESHOLD_SIZE * 
		           OptimizerUtils.getParallelTextReadParallelism();
		return (estFilesize < cpThreshold);
	}
	
	public static boolean checkCPDataGen( MRJobInstruction inst, String updatedRandInst ) 
		throws DMLRuntimeException 
	{
		boolean ret = true;
		
		//check only shuffle inst
		String shuffleInst = inst.getIv_shuffleInstructions();
		String rrInst = inst.getIv_recordReaderInstructions();
		String mapInst = inst.getIv_instructionsInMapper();
		String aggInst = inst.getIv_aggInstructions();
		String otherInst = inst.getIv_otherInstructions();
		if(    (shuffleInst != null && shuffleInst.length()>0)
			|| (rrInst != null && rrInst.length()>0)
			|| (mapInst != null && mapInst.length()>0)
			|| (aggInst != null && aggInst.length()>0)
			|| (otherInst != null && otherInst.length()>0)  )
		{
			ret = false;
		}
		
		//check only rand inst
		if( ret ) {
			String[] instParts = updatedRandInst.split( Lop.INSTRUCTION_DELIMITOR );
			for( String lrandStr : instParts ) {
				if( InstructionUtils.getOpCode(lrandStr).equals(DataGen.RAND_OPCODE) )
				{
					//check recompile memory budget
					RandInstruction lrandInst = (RandInstruction) RandInstruction.parseInstruction(lrandStr);
					long rows = lrandInst.getRows();
					long cols = lrandInst.getCols();
					double sparsity = lrandInst.getSparsity();
					double mem = MatrixBlock.estimateSizeInMemory(rows, cols, sparsity);				
					if(    !OptimizerUtils.isValidCPDimensions(rows, cols)
						|| !OptimizerUtils.isValidCPMatrixSize(rows, cols, sparsity)	
						|| mem >= OptimizerUtils.getLocalMemBudget() )
					{
						ret = false;
						break;
					}
				}
				else if( InstructionUtils.getOpCode(lrandStr).equals(DataGen.SEQ_OPCODE) )
				{
					//check recompile memory budget
					//(don't account for sparsity because always dense)
					SeqInstruction lrandInst = (SeqInstruction) SeqInstruction.parseInstruction(lrandStr);
					long rows = lrandInst.getRows();
					long cols = lrandInst.getCols();
					double mem = MatrixBlock.estimateSizeInMemory(rows, cols, 1.0d);				
					if(    !OptimizerUtils.isValidCPDimensions(rows, cols)
					    || !OptimizerUtils.isValidCPMatrixSize(rows, cols, 1.0d)	
						|| mem >= OptimizerUtils.getLocalMemBudget() )
					{
						ret = false;
						break;
					}
				}
				else
				{
					ret = false;
					break;
				}
			}
		}
		
		return ret;
	}
	
	public static void executeInMemoryMatrixReblock(ExecutionContext ec, String varin, String varout) 
		throws DMLRuntimeException
	{
		MatrixObject in = ec.getMatrixObject(varin);
		MatrixObject out = ec.getMatrixObject(varout);

		//read text input matrix (through buffer pool, matrix object carries all relevant
		//information including additional arguments for csv reblock)
		MatrixBlock mb = in.acquireRead(); 
		
		//set output (incl update matrix characteristics)
		out.acquireModify( mb );
		out.release();
		in.release();				
	}
	
	public static void executeInMemoryFrameReblock(ExecutionContext ec, String varin, String varout) 
		throws DMLRuntimeException
	{
		FrameObject in = ec.getFrameObject(varin);
		FrameObject out = ec.getFrameObject(varout);

		//read text input frame (through buffer pool, frame object carries all relevant
		//information including additional arguments for csv reblock)
		FrameBlock fb = in.acquireRead(); 
		
		//set output (incl update matrix characteristics)
		out.acquireModify( fb );
		out.release();
		in.release();				
	}
	
	private static void tryReadMetaDataFileMatrixCharacteristics( DataOp dop )
		throws DMLRuntimeException
	{
		try
		{
			//get meta data filename
			String mtdname = DataExpression.getMTDFileName(dop.getFileName());
			Path path = new Path(mtdname);
			FileSystem fs = IOUtilFunctions.getFileSystem(mtdname);
			if( fs.exists(path) ){
				BufferedReader br = null;
				try
				{
					br = new BufferedReader(new InputStreamReader(fs.open(path)));
					JSONObject mtd = JSONHelper.parse(br);
					
					DataType dt = DataType.valueOf(String.valueOf(mtd.get(DataExpression.DATATYPEPARAM)).toUpperCase());
					dop.setDataType(dt);
					if(dt != DataType.FRAME)
						dop.setValueType(ValueType.valueOf(String.valueOf(mtd.get(DataExpression.VALUETYPEPARAM)).toUpperCase()));
					dop.setDim1((dt==DataType.MATRIX||dt==DataType.FRAME)?Long.parseLong(mtd.get(DataExpression.READROWPARAM).toString()):0);
					dop.setDim2((dt==DataType.MATRIX||dt==DataType.FRAME)?Long.parseLong(mtd.get(DataExpression.READCOLPARAM).toString()):0);
				}
				finally {
					IOUtilFunctions.closeSilently(br);
				}
			}
		}
		catch(Exception ex)
		{
			throw new DMLRuntimeException(ex);
		}
	}
}<|MERGE_RESOLUTION|>--- conflicted
+++ resolved
@@ -31,11 +31,8 @@
 import org.apache.hadoop.fs.FileSystem;
 import org.apache.hadoop.fs.Path;
 import org.apache.sysml.api.DMLScript;
-<<<<<<< HEAD
-=======
 import org.apache.sysml.api.jmlc.JMLCProxy;
 import org.apache.sysml.conf.ConfigurationManager;
->>>>>>> 8395ffb2
 import org.apache.sysml.conf.CompilerConfig.ConfigType;
 import org.apache.sysml.conf.ConfigurationManager;
 import org.apache.sysml.hops.DataGenOp;
@@ -108,11 +105,8 @@
 import org.apache.sysml.utils.Explain;
 import org.apache.sysml.utils.Explain.ExplainType;
 import org.apache.sysml.utils.JSONHelper;
-<<<<<<< HEAD
+import org.apache.sysml.utils.MLContextProxy;
 import org.apache.wink.json4j.JSONObject;
-=======
-import org.apache.sysml.utils.MLContextProxy;
->>>>>>> 8395ffb2
 
 /**
  * Dynamic recompilation of hop dags to runtime instructions, which includes the 
@@ -226,31 +220,17 @@
 			for( Hop hopRoot : hops )
 				hopRoot.refreshMemEstimates(memo); 
 			memo.extract(hops, status);
-
-
-			// Todo call Spoof2Compiler
+// Todo call Spoof2Compiler
 			Hop.resetVisitStatus(hops);
 			Spoof2Compiler.generateCodeFromHopDAGs(hops, true, !inplace);
 			Hop.resetVisitStatus(hops);
-
-			
-<<<<<<< HEAD
-//			// codegen if enabled
-//			if( ConfigurationManager.getDMLConfig().getBooleanValue(DMLConfig.CODEGEN)
-//					&& SpoofCompiler.RECOMPILE_CODEGEN ) {
+			//// codegen if enabled
+//			if( ConfigurationManager.isCodegenEnabled()
+	//				&& SpoofCompiler.RECOMPILE_CODEGEN ) {
 //				Hop.resetVisitStatus(hops);
 //				hops = SpoofCompiler.optimize(hops,
 //					(status==null || !status.isInitialCodegen()));
 //			}
-=======
-			// codegen if enabled
-			if( ConfigurationManager.isCodegenEnabled()
-				&& SpoofCompiler.RECOMPILE_CODEGEN ) {
-				Hop.resetVisitStatus(hops);
-				hops = SpoofCompiler.optimize(hops, 
-					(status==null || !status.isInitialCodegen()));
-			}
->>>>>>> 8395ffb2
 			
 			// construct lops			
 			Dag<Lop> dag = new Dag<Lop>();
@@ -267,12 +247,12 @@
 		if( tid != 0 ) //only in parfor context
 			newInst = ProgramConverter.createDeepCopyInstructionSet(newInst, tid, -1, null, null, null, false, false);
 		
-		// remove writes if called through mlcontext or jmlc 
+		// remove writes if called through mlcontext or jmlc
 		if( MLContextProxy.isActive() )
 			newInst = MLContextProxy.performCleanupAfterRecompilation(newInst);
 		else if( JMLCProxy.isActive() )
 			newInst = JMLCProxy.performCleanupAfterRecompilation(newInst);
-		
+
 		// explain recompiled hops / instructions
 		if( DMLScript.EXPLAIN == ExplainType.RECOMPILE_HOPS ){
 			LOG.info("EXPLAIN RECOMPILE \nGENERIC (lines "+sb.getBeginLine()+"-"+sb.getEndLine()+"):\n" + 
@@ -357,9 +337,8 @@
 			hops.resetVisitStatus();
 			memo.init(hops, status);
 			hops.resetVisitStatus();
-<<<<<<< HEAD
-			hops.refreshMemEstimates(memo);
-
+			hops.refreshMemEstimates(memo); 		
+			
 			// Todo call Spoof2Compiler
 			hops.resetVisitStatus();
 			hops = Spoof2Compiler.optimize(hops, true, !inplace);
@@ -367,24 +346,13 @@
 
 
 
-			//			// codegen if enabled
-//			if( ConfigurationManager.getDMLConfig().getBooleanValue(DMLConfig.CODEGEN)
-//					&& SpoofCompiler.RECOMPILE_CODEGEN ) {
+			//			//codegen if enabled
+//			if( ConfigurationManager.isCodegenEnabled()
+	//				&& SpoofCompiler.RECOMPILE_CODEGEN ) {
 //				hops.resetVisitStatus();
 //				hops = SpoofCompiler.optimize(hops,
 //					(status==null || !status.isInitialCodegen()));
 //			}
-=======
-			hops.refreshMemEstimates(memo); 		
-			
-			// codegen if enabled
-			if( ConfigurationManager.isCodegenEnabled()
-				&& SpoofCompiler.RECOMPILE_CODEGEN ) {
-				hops.resetVisitStatus();
-				hops = SpoofCompiler.optimize(hops,
-					(status==null || !status.isInitialCodegen()));
-			}
->>>>>>> 8395ffb2
 			
 			// construct lops			
 			Dag<Lop> dag = new Dag<Lop>();
@@ -1171,7 +1139,7 @@
 	{
 		if( isb == null )
 			return;
-		
+
 		Hop hops = isb.getPredicateHops();
 		if( hops != null ) {
 			ArrayList<Instruction> tmp = recompileHopsDag(
@@ -1190,13 +1158,13 @@
 	{
 		if( wsb == null )
 			return;
-		
+
 		Hop hops = wsb.getPredicateHops();
 		if( hops != null ) {
 			ArrayList<Instruction> tmp = recompileHopsDag(
 				hops, vars, status, true, false, tid);
 			wpb.setPredicate( tmp );
-			if( ParForProgramBlock.RESET_RECOMPILATION_FLAGs 
+			if( ParForProgramBlock.RESET_RECOMPILATION_FLAGs
 				&& resetRecompile ) {
 				Hop.resetRecompilationFlag(hops, ExecType.CP);
 				wsb.updatePredicateRecompilationFlag();
